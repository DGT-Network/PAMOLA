--- conflicted
+++ resolved
@@ -37,12 +37,6 @@
     DISTRIBUTION_AND_ANALYSIS_SETTINGS = "distribution_and_analysis_settings"
     IDENTIFIER_CONFIGURATION = "identifier_configuration"
     ANALYSIS_PARAMETERS = "analysis_parameters"
-<<<<<<< HEAD
-    VALIDATION_RANGE = "validation_range"
-    DATA_QUALITY_ANALYSIS = "data_quality_analysis"
-    CURRENCY_PARSING_SETTINGS = "currency_parsing_settings"
-    DISTRIBUTION_AND_ANALYSIS_SETTINGS = "distribution_and_analysis_settings"
-=======
     NAME_GENERATION_STYLE = "name_generation_style"
     GENDER_CONFIGURATION = "gender_configuration"
     CONSISTENCY_STRATEGY = "consistency_strategy"
@@ -53,7 +47,10 @@
     DATA_SOURCES_FOR_GENERATION = "data_sources_for_generation"
     ORGANIZATION_GENERATION_STYLE = "organization_generation_style"
     CONTEXT_AND_DATA_SOURCES = "context_and_data_sources"
->>>>>>> f82fcb35
+    VALIDATION_RANGE = "validation_range"
+    DATA_QUALITY_ANALYSIS = "data_quality_analysis"
+    CURRENCY_PARSING_SETTINGS = "currency_parsing_settings"
+    DISTRIBUTION_AND_ANALYSIS_SETTINGS = "distribution_and_analysis_settings"
 
 
 GROUP_TITLES: Dict[GroupName, str] = {
@@ -82,12 +79,6 @@
     GroupName.DISTRIBUTION_AND_ANALYSIS_SETTINGS: "Distribution & Analysis Settings",
     GroupName.IDENTIFIER_CONFIGURATION: "Identifier Configuration",
     GroupName.ANALYSIS_PARAMETERS: "Analysis Parameters",
-<<<<<<< HEAD
-    GroupName.VALIDATION_RANGE: "Validation Range",
-    GroupName.DATA_QUALITY_ANALYSIS: "Data Quality Analysis",
-    GroupName.CURRENCY_PARSING_SETTINGS: "Currency Parsing Settings",
-    GroupName.DISTRIBUTION_AND_ANALYSIS_SETTINGS: "Distribution & Analysis Settings",
-=======
     GroupName.NAME_GENERATION_STYLE: "Name Generation Style",
     GroupName.GENDER_CONFIGURATION: "Gender Configuration",
     GroupName.CONSISTENCY_STRATEGY: "Consistency Strategy",
@@ -98,7 +89,10 @@
     GroupName.DATA_SOURCES_FOR_GENERATION: "Data Sources for Generation",
     GroupName.ORGANIZATION_GENERATION_STYLE: "Organization Generation Style",
     GroupName.CONTEXT_AND_DATA_SOURCES: "Context & Data Sources",
->>>>>>> f82fcb35
+    GroupName.VALIDATION_RANGE: "Validation Range",
+    GroupName.DATA_QUALITY_ANALYSIS: "Data Quality Analysis",
+    GroupName.CURRENCY_PARSING_SETTINGS: "Currency Parsing Settings",
+    GroupName.DISTRIBUTION_AND_ANALYSIS_SETTINGS: "Distribution & Analysis Settings",
 }
 
 
@@ -183,21 +177,6 @@
         GroupName.DISTRIBUTION_AND_ANALYSIS_SETTINGS,
         GroupName.OPERATION_BEHAVIOR_OUTPUT,
     ],
-<<<<<<< HEAD
-    "DateOperationConfig": [
-        GroupName.VALIDATION_RANGE,
-        GroupName.DATA_QUALITY_ANALYSIS,
-        GroupName.OPERATION_BEHAVIOR_OUTPUT,
-    ],
-    "CurrencyOperationConfig": [
-        GroupName.CURRENCY_PARSING_SETTINGS,
-        GroupName.DISTRIBUTION_AND_ANALYSIS_SETTINGS,
-        GroupName.OPERATION_BEHAVIOR_OUTPUT,
-    ],
-    "CorrelationOperationConfig": [
-        GroupName.OPERATION_BEHAVIOR_OUTPUT,
-    ]
-=======
     "FakeNameOperationConfig": [
         GroupName.NAME_GENERATION_STYLE,
         GroupName.GENDER_CONFIGURATION,
@@ -223,7 +202,19 @@
         GroupName.CONSISTENCY_STRATEGY,
         GroupName.OPERATION_BEHAVIOR_OUTPUT,
     ],
->>>>>>> f82fcb35
+    "DateOperationConfig": [
+        GroupName.VALIDATION_RANGE,
+        GroupName.DATA_QUALITY_ANALYSIS,
+        GroupName.OPERATION_BEHAVIOR_OUTPUT,
+    ],
+    "CurrencyOperationConfig": [
+        GroupName.CURRENCY_PARSING_SETTINGS,
+        GroupName.DISTRIBUTION_AND_ANALYSIS_SETTINGS,
+        GroupName.OPERATION_BEHAVIOR_OUTPUT,
+    ],
+    "CorrelationOperationConfig": [
+        GroupName.OPERATION_BEHAVIOR_OUTPUT,
+    ]
 }
 
 
