--- conflicted
+++ resolved
@@ -50,19 +50,16 @@
     DATA_QUALITY_ANALYSIS = "data_quality_analysis"
     CURRENCY_PARSING_SETTINGS = "currency_parsing_settings"
     DISTRIBUTION_AND_ANALYSIS_SETTINGS = "distribution_and_analysis_settings"
-<<<<<<< HEAD
     OUTPUT_SETTINGS = "output_settings"
     OUTPUT_CONFIGURATION = "output_configuration"
     EXECUTION_BEHAVIOR = "execution_behavior"
     JOIN_KEYS = "join_keys"
     INPUT_DATASETS = "input_datasets"
     SUFFIXES = "suffixes"
-=======
     GROUP_CONFIGURATION = "group_configuration"
     TEXT_COMPARISON_SETTINGS = "text_comparison_settings"
     ANALYSIS_CONFIGURATION = "analysis_configuration"
     FIELD_WEIGHTS_CONFIGURATION = "field_weights_configuration"
->>>>>>> 0a895d31
 
 
 GROUP_TITLES: Dict[GroupName, str] = {
@@ -104,19 +101,16 @@
     GroupName.DATA_QUALITY_ANALYSIS: "Data Quality Analysis",
     GroupName.CURRENCY_PARSING_SETTINGS: "Currency Parsing Settings",
     GroupName.DISTRIBUTION_AND_ANALYSIS_SETTINGS: "Distribution & Analysis Settings",
-<<<<<<< HEAD
     GroupName.OUTPUT_SETTINGS: "Output Settings",
     GroupName.OUTPUT_CONFIGURATION: "Output Configuration",
     GroupName.EXECUTION_BEHAVIOR: "Execution Behavior",
     GroupName.JOIN_KEYS: "Join Keys",
     GroupName.INPUT_DATASETS: "Input Datasets",
     GroupName.SUFFIXES: "Suffixes",
-=======
     GroupName.GROUP_CONFIGURATION: "Group Configuration",  
     GroupName.TEXT_COMPARISON_SETTINGS: "Text Comparison Settings",
     GroupName.ANALYSIS_CONFIGURATION: "Analysis Configuration",
     GroupName.FIELD_WEIGHTS_CONFIGURATION: "Field Weights Configuration",
->>>>>>> 0a895d31
 }
 
 
@@ -243,7 +237,6 @@
     "CategoricalOperationConfig": [
         GroupName.OPERATION_BEHAVIOR_OUTPUT,
     ],
-<<<<<<< HEAD
     "PhoneOperationConfig": [
         GroupName.DISTRIBUTION_AND_ANALYSIS_SETTINGS,
         GroupName.OUTPUT_SETTINGS,
@@ -260,7 +253,7 @@
         GroupName.SUFFIXES,
         GroupName.OUTPUT_CONFIGURATION,
         GroupName.EXECUTION_BEHAVIOR,
-=======
+    ],
     "GroupAnalyzerOperationConfig": [
         GroupName.GROUP_CONFIGURATION,
         GroupName.TEXT_COMPARISON_SETTINGS,
@@ -271,7 +264,6 @@
         GroupName.ANALYSIS_CONFIGURATION,
         GroupName.CORE_GENERALIZATION_STRATEGY,
         GroupName.OPERATION_BEHAVIOR_OUTPUT,
->>>>>>> 0a895d31
     ],
 }
 
