from ctypes import Structure
from enum import Enum

class SectionName(str, Enum):
    CORE_GENERALIZATION_STRATEGY = "core_generalization_strategy"
<<<<<<< HEAD
    CORE_NOISE_STRATEGY = "core_noise_strategy"
    PRESERVATION_RULES = "preservation_rules"
    OUTPUT_FORMATTING_CONSTRAINTS = "output_formatting_constraints"
    CORE_MASKING_RULES = "core_masking_rules"
    MASK_APPEARANCE = "mask_appearance"
    MASKING_RULES = "masking_rules"
    FORMATTING_AND_STRUCTURE = "formatting_and_structure"

=======
    HIERARCHY_SETTINGS = "hierarchy_settings"
    FREQUENCY_GROUPING_SETTINGS = "frequency_grouping_settings"
    TEXT_VALUE_HANDLING = "text_value_handling"
>>>>>>> c30ba727
    CONDITION_LOGIC = "conditional_logic"
    RISK_BASED_PROCESSING_AND_PRIVACY = "risk_based_processing_and_privacy"
    FORMATTING_AND_TIMEZONE = "formatting_and_timezone"
    OPERATION_BEHAVIOR_OUTPUT = "operation_behavior_output"


SECTION_NAME_TITLE = {
    SectionName.CORE_GENERALIZATION_STRATEGY: "Core Generalization Strategy",
    SectionName.HIERARCHY_SETTINGS: "Hierarchy Settings",
    SectionName.FREQUENCY_GROUPING_SETTINGS: "Frequency & Grouping Settings",
    SectionName.TEXT_VALUE_HANDLING: "Text & Value Handling",
    SectionName.CONDITION_LOGIC: "Conditional Logic",
    SectionName.RISK_BASED_PROCESSING_AND_PRIVACY: "Risk-Based Processing & Privacy",
    SectionName.FORMATTING_AND_TIMEZONE: "Formatting & Timezone",
    SectionName.OPERATION_BEHAVIOR_OUTPUT: "Operation Behavior & Output",
    SectionName.CORE_NOISE_STRATEGY: "Core Noise Strategy",
    SectionName.OUTPUT_FORMATTING_CONSTRAINTS: "Output Formatting Constraints",
    SectionName.PRESERVATION_RULES: "Preservation Rules",
    SectionName.CORE_MASKING_RULES: "Core Masking Rules",
    SectionName.FORMATTING_AND_STRUCTURE: "Formatting & Structure",
    SectionName.MASK_APPEARANCE: "Mask Appearance",
    SectionName.MASKING_RULES: "Masking Rules",
}<|MERGE_RESOLUTION|>--- conflicted
+++ resolved
@@ -3,7 +3,9 @@
 
 class SectionName(str, Enum):
     CORE_GENERALIZATION_STRATEGY = "core_generalization_strategy"
-<<<<<<< HEAD
+    HIERARCHY_SETTINGS = "hierarchy_settings"
+    FREQUENCY_GROUPING_SETTINGS = "frequency_grouping_settings"
+    TEXT_VALUE_HANDLING = "text_value_handling"
     CORE_NOISE_STRATEGY = "core_noise_strategy"
     PRESERVATION_RULES = "preservation_rules"
     OUTPUT_FORMATTING_CONSTRAINTS = "output_formatting_constraints"
@@ -12,11 +14,6 @@
     MASKING_RULES = "masking_rules"
     FORMATTING_AND_STRUCTURE = "formatting_and_structure"
 
-=======
-    HIERARCHY_SETTINGS = "hierarchy_settings"
-    FREQUENCY_GROUPING_SETTINGS = "frequency_grouping_settings"
-    TEXT_VALUE_HANDLING = "text_value_handling"
->>>>>>> c30ba727
     CONDITION_LOGIC = "conditional_logic"
     RISK_BASED_PROCESSING_AND_PRIVACY = "risk_based_processing_and_privacy"
     FORMATTING_AND_TIMEZONE = "formatting_and_timezone"
