--- conflicted
+++ resolved
@@ -16,19 +16,11 @@
 
 class CustomFunctions:
     """Custom function names for x-custom-function attributes in schemas."""
-<<<<<<< HEAD
-    
+
     UPDATE_FIELD_OPTIONS = "update_field_options"
-    UPDATE_CONDITION_OPERATOR = "update_condition_operator"
-    UPDATE_CONDITION_VALUES = "update_condition_values"
-    GET_DATA_FIELDS = "get_data_fields"
-    UPDATE_QUASI_FIELD_OPTIONS = "update_quasi_field_options"
-=======
-
-    UPDATE_CONDITION_FIELD = "update_condition_field"
     UPDATE_CONDITION_OPERATOR = "update_condition_operator"
     UPDATE_CONDITION_VALUES = "update_condition_values"
     UPDATE_FIELD_OPTIONS = "update_field_options"
     QUASI_IDENTIFIER_OPTIONS = "update_anonymity_quasi_options"
     ID_FIELD_OPTIONS = "update_anonymity_field_options"
->>>>>>> 09c8c793
+    UPDATE_QUASI_FIELD_OPTIONS = "update_quasi_field_options"