"""
PAMOLA.CORE - Privacy-Preserving AI Data Processors
----------------------------------------------------
Module:        Custom Functions
Package:       pamola_core.common.enum
Version:       1.0.0
Status:        stable
Author:        PAMOLA Core Team
Created:       2025-01-15
License:       BSD 3-Clause

Description:
Defines custom function names used in form schemas for dynamic field updates.
"""


class CustomFunctions:
    """Custom function names for x-custom-function attributes in schemas."""

<<<<<<< HEAD
    UPDATE_FIELD_OPTIONS = "update_field_options"
=======
    UPDATE_CONDITION_FIELD = "update_condition_field"
>>>>>>> c0ad0cb8
    UPDATE_CONDITION_OPERATOR = "update_condition_operator"
    UPDATE_CONDITION_VALUES = "update_condition_values"
    UPDATE_FIELD_OPTIONS = "update_field_options"
    QUASI_IDENTIFIER_OPTIONS = "update_anonymity_quasi_options"
    ID_FIELD_OPTIONS = "update_anonymity_field_options"
<<<<<<< HEAD
    UPDATE_QUASI_FIELD_OPTIONS = "update_quasi_field_options"
=======
    UPDATE_EXCLUSIVE_FIELD_OPTIONS = "update_exclusive_field_options"
    NUMERIC_RANGE_MODE = "NumericRangeMode"
>>>>>>> c0ad0cb8
<|MERGE_RESOLUTION|>--- conflicted
+++ resolved
@@ -17,19 +17,12 @@
 class CustomFunctions:
     """Custom function names for x-custom-function attributes in schemas."""
 
-<<<<<<< HEAD
-    UPDATE_FIELD_OPTIONS = "update_field_options"
-=======
     UPDATE_CONDITION_FIELD = "update_condition_field"
->>>>>>> c0ad0cb8
     UPDATE_CONDITION_OPERATOR = "update_condition_operator"
     UPDATE_CONDITION_VALUES = "update_condition_values"
     UPDATE_FIELD_OPTIONS = "update_field_options"
     QUASI_IDENTIFIER_OPTIONS = "update_anonymity_quasi_options"
     ID_FIELD_OPTIONS = "update_anonymity_field_options"
-<<<<<<< HEAD
     UPDATE_QUASI_FIELD_OPTIONS = "update_quasi_field_options"
-=======
     UPDATE_EXCLUSIVE_FIELD_OPTIONS = "update_exclusive_field_options"
-    NUMERIC_RANGE_MODE = "NumericRangeMode"
->>>>>>> c0ad0cb8
+    NUMERIC_RANGE_MODE = "NumericRangeMode"