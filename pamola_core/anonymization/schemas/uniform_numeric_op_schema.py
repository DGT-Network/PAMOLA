--- conflicted
+++ resolved
@@ -61,11 +61,7 @@
                         "type": ["number", "array"],
                         "title": "Noise Range",
                         "x-component": "Input",
-<<<<<<< HEAD
-                        "x-custom-field": "NumericRangeMode",
-=======
                         "x-custom-function": CustomFunctions.NUMERIC_RANGE_MODE,
->>>>>>> c0ad0cb8
                         "x-group": GroupName.CORE_NOISE_STRATEGY,
                         "name": "noise_range",
                         "default": 0.1,
