--- conflicted
+++ resolved
@@ -84,7 +84,6 @@
                     # --- Binning parameters ---
                     "bin_type": {
                         "type": "string",
-                        "default": "day_range",
                         "title": "Binning Type",
                         "description": "Type of binning to apply (e.g., day_range, hour_range, business_period, seasonal, custom).",
                         "x-component": "Select",
@@ -105,7 +104,6 @@
                     "interval_size": {
                         "type": "integer",
                         "minimum": 1,
-                        "default": 7,
                         "title": "Interval Size",
                         "description": "Size of each binning interval.",
                         "x-component": "NumberPicker",
@@ -138,7 +136,7 @@
                         "x-depend-on": {"strategy": "relative"},
                         "x-component-props": {
                             "format": "YYYY-MM-DD",
-                            "placeholder": "Select date"
+                            "placeholder": "Select date",
                         },
                     },
                     "custom_bins": {
@@ -151,11 +149,7 @@
                         "x-component-props": {
                             "format": "YYYY-MM-DD",
                             "getPopupContainer": "{{(node) => node?.parentElement || document.body}}",
-<<<<<<< HEAD
                             "placeholder": "YYYY-MM-DD",
-=======
-                            "placeholder": "YYYY-MM-DD"
->>>>>>> 0a895d31
                         },
                     },
                     # --- Component-based generalization ---
@@ -179,13 +173,8 @@
                                         "hour",
                                         "minute",
                                         "weekday",
-<<<<<<< HEAD
                                     ],
                                 },
-=======
-                                    ]
-                                }
->>>>>>> 0a895d31
                             },
                             {"const": "year", "description": "Years"},
                             {"const": "month", "description": "Month"},
@@ -237,11 +226,7 @@
                         "x-component": "DateFormatArray",
                         "x-component-props": {
                             "formatActions": "{{ supportedFormatActions }}",
-<<<<<<< HEAD
                             "placeholder": "Custom datetime pattern",
-=======
-                            "placeholder": "Custom datetime pattern"
->>>>>>> 0a895d31
                         },
                         "x-group": GroupName.FORMATTING_AND_TIMEZONE,
                     },
@@ -250,7 +235,6 @@
                         "type": "number",
                         "minimum": 0,
                         "maximum": 1,
-                        "default": 0.0,
                         "title": "Minimum Privacy Threshold",
                         "description": "Minimum privacy preservation threshold (ratio of unique value reduction).",
                         "x-component": "FloatPicker",
