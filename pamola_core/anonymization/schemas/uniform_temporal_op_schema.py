--- conflicted
+++ resolved
@@ -363,49 +363,7 @@
                         ],
                         "x-component": "Select",
                         "x-group": GroupName.CONDITIONAL_LOGIC,
-<<<<<<< HEAD
-                    },
-                    # Conditional processing parameters
-                    "condition_field": {
-                        "type": ["string", "null"],
-                        "title": "Condition Field",
-                        "x-component": "Select",
-                        "description": "Field name used as condition for applying the generalization.",
-                        "x-group": GroupName.CONDITIONAL_LOGIC,
-                        "x-custom-function": [CustomFunctions.UPDATE_FIELD_OPTIONS],
-                    },
-                    "condition_operator": {
-                        "type": "string",
-                        "title": "Condition Operator",
-                        "description": "Comparison operator used in the condition.",
-                        "x-component": "Select",
-                        "oneOf": [
-                            {"const": "in", "description": "In"},
-                            {"const": "not_in", "description": "Not in"},
-                            {"const": "gt", "description": "Greater than"},
-                            {"const": "lt", "description": "Less than"},
-                            {"const": "eq", "description": "Equal to"},
-                            {"const": "range", "description": "Range"},
-                        ],
-                        "default": "in",
-                        "x-group": GroupName.CONDITIONAL_LOGIC,
-                        "x-depend-on": {"condition_field": "not_null"},
-                        "x-custom-function": [CustomFunctions.UPDATE_CONDITION_OPERATOR],
-                    },
-                    "condition_values": {
-                        "type": ["array", "null"],
-                        "title": "Condition Values",
-                        "x-component": "Input",  # ArrayItems
-                        "description": "Values of the condition field that trigger the generalization.",
-                        "x-group": GroupName.CONDITIONAL_LOGIC,
-                        "x-depend-on": {
-                            "condition_field": "not_null",
-                            "condition_operator": "not_null",
-                        },
-                        "x-custom-function": [CustomFunctions.UPDATE_CONDITION_VALUES],
-=======
                         "x-depend-on": {"multi_conditions": "not_null"},
->>>>>>> 09c8c793
                     },
                     # K-anonymity integration
                     "ka_risk_field": {
