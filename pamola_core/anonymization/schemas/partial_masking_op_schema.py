--- conflicted
+++ resolved
@@ -601,11 +601,7 @@
                         "description": "Other fields to mask consistently with the main field.",
                         "x-component": "Select",
                         "x-group": GroupName.OPERATION_BEHAVIOR_OUTPUT,
-<<<<<<< HEAD
                         "x-custom-function": ["update_field_options"],
-=======
-                        "x-custom-function": [CustomFunctions.UPDATE_CONDITION_FIELD],
->>>>>>> 71ef193f
                     },
                     # Conditional processing parameters
                     "condition_field": {
@@ -614,11 +610,7 @@
                         "x-component": "Select",
                         "description": "Field name used as condition for applying the generalization.",
                         "x-group": GroupName.CONDITIONAL_LOGIC,
-<<<<<<< HEAD
                         "x-custom-function": ["update_field_options"],
-=======
-                        "x-custom-function": [CustomFunctions.UPDATE_CONDITION_FIELD],
->>>>>>> 71ef193f
                     },
                     "condition_operator": {
                         "type": "string",
@@ -636,7 +628,9 @@
                         "default": "in",
                         "x-group": GroupName.CONDITIONAL_LOGIC,
                         "x-depend-on": {"condition_field": "not_null"},
-                        "x-custom-function": [CustomFunctions.UPDATE_CONDITION_OPERATOR],
+                        "x-custom-function": [
+                            CustomFunctions.UPDATE_CONDITION_OPERATOR
+                        ],
                     },
                     "condition_values": {
                         "type": ["array", "null"],
