--- conflicted
+++ resolved
@@ -419,13 +419,8 @@
 
         field.pop("x-depend-map", None)
 
-<<<<<<< HEAD
-    elif field.get("x-custom-field") == "NumericRangeMode":
-        field["x-component"] = "NumericRangeMode"
-=======
     if field.get("x-custom-function") == CustomFunctions.NUMERIC_RANGE_MODE:
         field["x-component"] = CustomFunctions.NUMERIC_RANGE_MODE
->>>>>>> c0ad0cb8
         field["x-decorator"] = "FormItem"
         field["x-component-props"] = {"step": 0.1, "precision": 1}
         field["enum"] = [
@@ -446,10 +441,7 @@
 
     if (
         "x-custom-function" in field
-<<<<<<< HEAD
-=======
         and field.get("x-custom-function") != CustomFunctions.NUMERIC_RANGE_MODE
->>>>>>> c0ad0cb8
         and "x-required-on" not in field
         and "x-depend-on" not in field
     ):
@@ -459,19 +451,11 @@
         configs = {
             CustomFunctions.QUASI_IDENTIFIER_OPTIONS: (
                 ["id_fields"],
-<<<<<<< HEAD
-                f"{fn}($self, $deps[0])",
-            ),
-            CustomFunctions.ID_FIELD_OPTIONS: (
-                ["quasi_identifiers", "quasi_identifier_sets"],
-                f"{fn}($self, $deps[0], $deps[1])",
-=======
                 f"{CustomFunctions.UPDATE_EXCLUSIVE_FIELD_OPTIONS}($self, $deps[0])",
             ),
             CustomFunctions.ID_FIELD_OPTIONS: (
                 ["quasi_identifiers", "quasi_identifier_sets"],
                 f"{CustomFunctions.UPDATE_EXCLUSIVE_FIELD_OPTIONS}($self, $deps[0], $deps[1])",
->>>>>>> c0ad0cb8
             ),
         }
 
