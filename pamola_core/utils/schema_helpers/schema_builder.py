--- conflicted
+++ resolved
@@ -377,17 +377,8 @@
         MVF_EXCLUDE_FIELDS,
         MVFAnalysisOperationTooltip.as_dict(),
     ),
-<<<<<<< HEAD
     (NumericOperationConfig, NUMERIC_EXCLUDE_FIELDS, NumericOperationTooltip.as_dict()),
     (PhoneOperationConfig, PHONE_EXCLUDE_FIELDS, PhoneOperationTooltip.as_dict()),
-=======
-    (
-        NumericOperationConfig, 
-        NUMERIC_EXCLUDE_FIELDS, 
-        NumericOperationTooltip.as_dict()
-    ),
-    (PhoneOperationConfig, PHONE_EXCLUDE_FIELDS, None),
->>>>>>> 0a895d31
     (TextSemanticCategorizerOperationConfig, TEXT_EXCLUDE_FIELDS, None),
 ]
 
