"""
PAMOLA.CORE - Privacy-Preserving AI Data Processors
----------------------------------------------------
Module:        Correlation Analysis Operation
Package:       pamola.pamola_core.profiling.analyzers
Version:       2.0.0
Status:        stable
Author:        PAMOLA Core Team
Created:       2025
License:       BSD 3-Clause

Description:
  This module provides operations and analyzers for calculating correlations between dataset fields.
  It supports multiple correlation types (Pearson, Cramer's V, correlation ratio, point-biserial)
  and integrates with the PAMOLA.CORE operation framework for standardized input/output.

Key Features:
  - Automatic selection of correlation method based on field types
  - Pearson, Cramer's V, correlation ratio, and point-biserial support
  - Batch correlation matrix analysis for multiple fields
  - Visualization generation for correlation results and matrices
  - Robust null value handling and configurable strategies
  - Progress tracking and operation logging
  - Caching and efficient repeated analysis
  - Integration with PAMOLA.CORE operation framework
"""

from datetime import datetime
import logging
from pathlib import Path
import time
from typing import Dict, List, Any, Tuple, Optional
import pandas as pd
from pamola_core.profiling.commons.correlation_utils import (
    analyze_correlation,
    analyze_correlation_matrix,
    estimate_resources,
)
<<<<<<< HEAD
from pamola_core.profiling.schemas.correlation_schema import (
    CorrelationMatrixOperationConfig,
    CorrelationOperationConfig,
=======
from pamola_core.profiling.schemas.correlation_schema import CorrelationOperationConfig
from pamola_core.profiling.schemas.correlation_matrix_schema import (
    CorrelationMatrixOperationConfig,
>>>>>>> c0ad0cb8
)
from pamola_core.utils.io import (
    write_json,
    ensure_directory,
    load_data_operation,
    load_settings_operation,
)
from pamola_core.utils.ops.op_cache import OperationCache
from pamola_core.utils.progress import ProgressTracker, HierarchicalProgressTracker
from pamola_core.utils.ops.op_base import FieldOperation, BaseOperation
from pamola_core.utils.ops.op_data_source import DataSource
from pamola_core.utils.ops.op_registry import register
from pamola_core.utils.ops.op_result import (
    OperationResult,
    OperationStatus,
    OperationArtifact,
)
from pamola_core.utils.visualization import (
    create_scatter_plot,
    create_boxplot,
    create_heatmap,
    create_correlation_matrix,
)
from pamola_core.common.constants import Constants
from pamola_core.utils.io_helpers.crypto_utils import get_encryption_mode


class CorrelationAnalyzer:
    """
    Analyzer for correlations between fields.

    This analyzer provides methods for analyzing correlations between fields,
    supporting different correlation methods based on field types, and producing
    visualizations of the relationships.
    """

    @staticmethod
    def analyze(
        df: pd.DataFrame,
        field1: str,
        field2: str,
        method: Optional[str] = None,
        mvf_parser: Optional[str] = None,
        null_handling: str = "drop",
        logger: Optional[logging.Logger] = None,
        **kwargs,
    ) -> Dict[str, Any]:
        """
        Analyze the correlation between two fields in a DataFrame.

        Parameters:
        -----------
        df : pd.DataFrame
            The input DataFrame containing the data.
        field1 : str
            Name of the first field to analyze.
        field2 : str
            Name of the second field to analyze.
        method : str, optional
            Correlation method to use (e.g., 'pearson', 'cramers_v', etc.). If None, selects automatically based on field types.
        mvf_parser : str, optional
            String lambda to parse multi-valued fields (MVF) if applicable.
        null_handling : str, optional
            Strategy for handling null values ('drop', 'fill', 'pairwise'). Default is 'drop'.
        **kwargs : dict
            Additional keyword arguments for correlation analysis.

        Returns:
        --------
        Dict[str, Any]
            Dictionary containing the results of the correlation analysis, including method, coefficient, p-value, and plot data.
        """
        return analyze_correlation(
            df=df,
            field1=field1,
            field2=field2,
            method=method,
            mvf_parser=mvf_parser,
            null_handling=null_handling,
            task_logger=logger,
            **kwargs,
        )

    @staticmethod
    def analyze_matrix(df: pd.DataFrame, fields: List[str], **kwargs) -> Dict[str, Any]:
        """
        Create a correlation matrix for multiple fields.

        Parameters:
        -----------
        df : pd.DataFrame
            DataFrame containing the data
        fields : List[str]
            List of field names to include in the correlation matrix
        **kwargs : dict
            Additional parameters for analysis

        Returns:
        --------
        Dict[str, Any]
            Dictionary with correlation matrix and supporting information
        """
        return analyze_correlation_matrix(df=df, fields=fields, **kwargs)

    @staticmethod
    def estimate_resources(
        df: pd.DataFrame, field1: str, field2: str
    ) -> Dict[str, Any]:
        """
        Estimate resources needed for correlation analysis.

        Parameters:
        -----------
        df : pd.DataFrame
            DataFrame containing the data
        field1 : str
            Name of the first field
        field2 : str
            Name of the second field

        Returns:
        --------
        Dict[str, Any]
            Estimated resource requirements
        """
        return estimate_resources(df, field1, field2)


@register(version="1.0.0")
class CorrelationOperation(FieldOperation):
    """
    Operation for analyzing correlation between two fields.

    This operation wraps the CorrelationAnalyzer and provides methods for
    executing analysis, saving results, and generating artifacts.
    """

    def __init__(
        self,
        field1: str,
        field2: str,
        method: Optional[str] = None,
        null_handling: Optional[str] = "drop",
        mvf_parser: Optional[str] = None,
        **kwargs,
    ):
        """
        Initialize the correlation operation.

        Parameters
        ----------
        field1 : str
            Name of the first field to analyze
        field2 : str
            Name of the second field to analyze
        method : str, optional
            Correlation method to use. If None, automatically selected based on data types.
        null_handling : str
            Method for handling nulls ('drop', 'fill_zero', 'fill_mean')
        mvf_parser : str, optional
            Lambda string to parse multi-valued fields (e.g. "lambda x: x.split(';')")
        **kwargs
            Additional keyword arguments passed to FieldOperation.
        """

        description = (
            description or f"Correlation analysis between '{field1}' and '{field2}'"
        )
        kwargs.setdefault("description", description)

        # --- Build config ---
        config = CorrelationOperationConfig(
            field1=field1,
            field2=field2,
            method=method,
            null_handling=null_handling,
            mvf_parser=mvf_parser,
            **kwargs,
        )

        # Pass config into kwargs for parent constructor
        kwargs["config"] = config

        # Initialize base AnonymizationOperation
        super().__init__(
            field_name=field1,
            **kwargs,
        )

        # Save config attributes to self
        for k, v in config.to_dict().items():
            setattr(self, k, v)

        # Operation metadata
        self.operation_name = self.__class__.__name__
        self._original_df = None

    def execute(
        self,
        data_source: DataSource,
        task_dir: Path,
        reporter: Any,
        progress_tracker: Optional[HierarchicalProgressTracker] = None,
        **kwargs,
    ) -> OperationResult:
        """
        Execute the correlation analysis operation.

        Parameters:
        -----------
        data_source : DataSource
            Source of data for the operation
        task_dir : Path
            Directory where task artifacts should be saved
        reporter : Any
            Reporter object for tracking progress and artifacts
        progress_tracker : Optional[HierarchicalProgressTracker]
            Progress tracker for the operation
        **kwargs : dict
            Additional parameters for the operation

        Returns:
        --------
        OperationResult
            Results of the operation
        """
        try:
            # Set logger if provided in kwargs
            self.logger = kwargs.get("logger", self.logger)

            # Generate single timestamp for all artifacts
            operation_timestamp = datetime.now().strftime("%Y%m%d_%H%M%S")

            # Initialize operation cache
            self.operation_cache = OperationCache(cache_dir=task_dir / "cache")

            # Save configuration
            self.save_config(task_dir)

            # Start operation
            self.logger.info(f"Operation: {self.operation_name}, Start operation")
            if progress_tracker:
                progress_tracker.total = self._compute_total_steps()
                progress_tracker.update(
                    1,
                    {
                        "step": "Start operation - Preparation",
                        "operation": self.operation_name,
                    },
                )

            # Set up directories
            dirs = self._prepare_directories(task_dir)
            visualizations_dir = dirs["visualizations"]
            output_dir = dirs["output"]

            if reporter:
                reporter.add_operation(
                    f"Operation {self.operation_name}",
                    status="info",
                    details={
                        "step": "Preparation",
                        "message": "Preparation successfully",
                        "directories": {k: str(v) for k, v in dirs.items()},
                    },
                )

            # Load data and validate input parameters
            self.logger.info(
                f"Operation: {self.operation_name}, Load data and validate input parameters"
            )
            if progress_tracker:
                progress_tracker.update(
                    1,
                    {
                        "step": "Load data and validate input parameters",
                        "operation": self.operation_name,
                    },
                )

            df, is_valid = self._load_data_and_validate_input_parameters(
                data_source, **kwargs
            )

            if is_valid:
                if reporter:
                    reporter.add_operation(
                        f"Operation {self.operation_name}",
                        status="info",
                        details={
                            "step": "Load data and validate input parameters",
                            "message": "Load data and validate input parameters successfully",
                            "shape": df.shape,
                        },
                    )
            else:
                if reporter:
                    reporter.add_operation(
                        f"Operation {self.operation_name}",
                        status="info",
                        details={
                            "step": "Load data and validate input parameters",
                            "message": "Load data and validate input parameters failed",
                        },
                    )
                    return OperationResult(
                        status=OperationStatus.ERROR,
                        error_message="Load data and validate input parameters failed",
                    )

            # Handle cache if required
            if self.use_cache and not self.force_recalculation:
                self.logger.info(
                    f"Operation: {self.operation_name}, Load result from cache"
                )
                if progress_tracker:
                    progress_tracker.update(
                        1,
                        {
                            "step": "Load result from cache",
                            "operation": self.operation_name,
                        },
                    )

                try:
                    cached_result = self._check_cache(df, reporter)
                except Exception as e:
                    error_message = f"Check cache error: {str(e)}"
                    self.logger.error(error_message)
                    return OperationResult(
                        status=OperationStatus.ERROR,
                        error_message=error_message,
                        exception=e,
                    )

                if cached_result is not None and isinstance(
                    cached_result, OperationResult
                ):
                    if reporter:
                        reporter.add_operation(
                            f"Operation {self.operation_name}",
                            status="info",
                            details={
                                "step": "Load result from cache",
                                "message": "Load result from cache successfully",
                            },
                        )
                    return cached_result
                else:
                    self.logger.info(
                        f"Operation: {self.operation_name}, Load result from cache failed — proceeding with execution."
                    )
                    if reporter:
                        reporter.add_operation(
                            f"Operation {self.operation_name}",
                            status="info",
                            details={
                                "step": "Load result from cache",
                                "message": "Load result from cache failed - proceeding with execution",
                            },
                        )

            # Analyzing correlation
            self.logger.info(f"Operation: {self.operation_name}, Analyzing correlation")
            if progress_tracker:
                progress_tracker.update(
                    1,
                    {"step": "Analyzing correlation", "operation": self.operation_name},
                )

            analysis_results = CorrelationAnalyzer.analyze(
                df=df,
                field1=self.field1,
                field2=self.field2,
                method=self.method,
                mvf_parser=self.mvf_parser,
                null_handling=self.null_handling,
                logger=self.logger,
            )

            # Check analysis results
            if "error" in analysis_results and analysis_results["error"] is not None:
                if reporter:
                    reporter.add_operation(
                        f"Operation {self.operation_name}",
                        status="info",
                        details={
                            "step": "Analyzing correlation",
                            "message": "Analyzing correlation failed",
                            "field1": self.field1,
                            "field2": self.field2,
                            "method": self.method or "auto",
                            "null_handling": self.null_handling,
                            "operation_type": "correlation_analysis",
                        },
                    )
                return OperationResult(
                    status=OperationStatus.ERROR,
                    error_message=analysis_results["error"],
                )
            else:
                if reporter:
                    reporter.add_operation(
                        f"Operation: {self.operation_name}",
                        status="info",
                        details={
                            "step": "Analyzing correlation",
                            "message": "Analyzing correlation successfully",
                            "field1": self.field1,
                            "field2": self.field2,
                            "method": self.method or "auto",
                            "null_handling": self.null_handling,
                            "operation_type": "correlation_analysis",
                        },
                    )

            # Collect metric
            self.logger.info(f"Operation: {self.operation_name}, Collect metric")
            if progress_tracker:
                progress_tracker.update(
                    1, {"step": "Collect metric", "operation": self.operation_name}
                )

            result = OperationResult(status=OperationStatus.SUCCESS)

            self._collect_metrics(analysis_results, result)

            if reporter:
                reporter.add_operation(
                    f"Operation {self.operation_name}",
                    status="info",
                    details={
                        "step": "Collect metric",
                        "message": "Collect metric successfully",
                        "method": analysis_results.get("method", "unknown"),
                        "correlation_coefficient": analysis_results.get(
                            "correlation_coefficient", 0
                        ),
                        "sample_size": analysis_results.get("sample_size", 0),
                        "p_value": analysis_results.get("p_value"),
                        "statistically_significant": (
                            analysis_results.get("p_value") is not None
                            and analysis_results["p_value"] < 0.05
                        ),
                    },
                )

            # Save output if required
            if self.save_output:
                self.logger.info(f"Operation: {self.operation_name}, Save output")
                if progress_tracker:
                    progress_tracker.update(
                        1, {"step": "Save output", "operation": self.operation_name}
                    )

                self._save_output(
                    analysis_results=analysis_results,
                    output_dir=output_dir,
                    result=result,
                    operation_timestamp=operation_timestamp,
                    **kwargs,
                )

                if reporter:
                    reporter.add_operation(
                        f"Operation: {self.operation_name}",
                        status="info",
                        details={
                            "step": "Save output",
                            "message": "Save output successfully",
                        },
                    )

            # Generate visualization if required
            if self.generate_visualization:
                self.logger.info(
                    f"Operation: {self.operation_name}, Generate visualizations"
                )
                if progress_tracker:
                    progress_tracker.update(
                        1,
                        {
                            "step": "Generate visualizations",
                            "operation": self.operation_name,
                        },
                    )

                try:
                    self._handle_visualizations(
                        analysis_results=analysis_results,
                        vis_dir=visualizations_dir,
                        result=result,
                        reporter=reporter,
                        vis_theme=self.visualization_theme,
                        vis_backend=self.visualization_backend,
                        vis_strict=self.visualization_strict,
                        vis_timeout=self.visualization_timeout,
                        operation_timestamp=operation_timestamp,
                        progress_tracker=progress_tracker,
                    )
                except Exception as e:
                    error_message = f"Error generating visualizations: {str(e)}"
                    self.logger.error(error_message)

            # Save cache if required
            if self.use_cache:
                self.logger.info(f"Operation: {self.operation_name}, Save cache")
                if progress_tracker:
                    progress_tracker.update(
                        1, {"step": "Save cache", "operation": self.operation_name}
                    )

                try:
                    self._save_to_cache(
                        original_df=df,
                        artifacts=result.artifacts,
                        analysis_results=analysis_results,
                        metrics=result.metrics,
                        task_dir=task_dir,
                    )
                except Exception as e:
                    error_message = f"Failed to cache results: {str(e)}"
                    self.logger.error(error_message)
                    # Continue execution - cache failure is not critical

                if reporter:
                    reporter.add_operation(
                        f"Operation {self.operation_name}",
                        status="info",
                        details={
                            "step": "Save cache",
                            "message": "Save cache successfully",
                        },
                    )

            # Operation completed successfully
            self.logger.info(
                f"Operation: {self.operation_name}, Completed successfully."
            )
            if reporter:
                reporter.add_operation(
                    f"Operation {self.operation_name}",
                    status="info",
                    details={
                        "step": "Return result",
                        "message": "Operation completed successfully",
                    },
                )

            return result

        except Exception as e:
            self.logger.error(f"Operation: {self.operation_name}, error occurred: {e}")

            if reporter:
                reporter.add_operation(
                    f"Operation {self.operation_name}",
                    status="error",
                    details={
                        "step": "Exception",
                        "message": "Operation failed due to an exception",
                        "error": str(e),
                    },
                )

            return OperationResult(
                status=OperationStatus.ERROR, error_message=str(e), exception=e
            )

    def _prepare_directories(self, task_dir: Path) -> Dict[str, Path]:
        """
        Prepare required directories for artifacts.

        Parameters:
        -----------
        task_dir : Path
            Base directory for the task

        Returns:
        --------
        Dict[str, Path]
            Dictionary of directory paths
        """
        # Create required directories
        output_dir = task_dir / "output"
        visualizations_dir = task_dir / "visualizations"

        ensure_directory(output_dir)
        ensure_directory(visualizations_dir)

        return {"output": output_dir, "visualizations": visualizations_dir}

    def _collect_metrics(self, analysis_results: dict, result: OperationResult) -> None:
        """
        Collect and add analysis metrics to the result object.

        Parameters
        ----------
        analysis_results : dict
            Dictionary containing results from categorical analysis.
        result : OperationResult
            The result object where metrics will be added.
        """

        result.add_metric(
            "correlation_method", analysis_results.get("method", "unknown")
        )
        result.add_metric(
            "correlation_coefficient",
            analysis_results.get("correlation_coefficient", 0),
        )
        result.add_metric("sample_size", analysis_results.get("sample_size", 0))
        if "p_value" in analysis_results and analysis_results["p_value"] is not None:
            result.add_metric("p_value", analysis_results["p_value"])
            result.add_metric(
                "statistically_significant", analysis_results["p_value"] < 0.05
            )

        null_stats = analysis_results.get("null_stats", {})
        result.add_metric("total_rows", null_stats.get("total_rows", 0))
        result.add_metric("null_rows", null_stats.get("null_rows", 0))
        result.add_metric("null_percentage", null_stats.get("null_percentage", 0))
        result.add_metric(
            "interpretation", analysis_results.get("interpretation", "unknown")
        )

    def _save_output(
        self,
        analysis_results: dict,
        output_dir: Path,
        result: OperationResult,
        operation_timestamp: str,
        **kwargs,
    ):
        """
        Save analysis results to JSON, dictionary to CSV, and anomalies (if any).
        """

        # Save analysis results to JSON
        correlation_name = f"{self.field1}_{self.field2}_correlation"
        stats_filename = f"{correlation_name}_{operation_timestamp}.json"
        stats_path = output_dir / stats_filename

        encryption_mode_analysis = get_encryption_mode(analysis_results, **kwargs)
        write_json(
            analysis_results,
            stats_path,
            encryption_key=self.encryption_key,
            encryption_mode=encryption_mode_analysis,
        )
        result.add_artifact(
            "json",
            stats_path,
            f"Correlation analysis between {self.field1} and {self.field2}",
            category=Constants.Artifact_Category_Output,
        )

    def _generate_visualizations(
        self,
        analysis_results: dict,
        visualizations_dir: Path,
        progress_tracker: Optional[HierarchicalProgressTracker] = None,
        vis_theme: Optional[str] = None,
        vis_backend: Optional[str] = None,
        vis_strict: bool = False,
        timestamp: Optional[str] = None,
        **kwargs,
    ) -> List[Dict[str, Any]]:
        """
        Generate and save a visualization from top categorical values.

        Parameters
        ----------
        analysis_results : dict
            Dictionary containing the results of categorical analysis.
        visualizations_dir : Path
            Directory to save the visualization image.
        result : OperationResult
            Object to store generated artifacts.
        **kwargs : dict
            Visualization configuration options.

        Returns
        -------
        str
            The result string from the visualization function (can indicate success or error).
        """
        if "plot_data" not in analysis_results:
            warning_msg = f"Operation: {self.operation_name}, No 'plot_data' found in analysis results for visualization."
            self.logger.warning(warning_msg)
            return []

        if timestamp is None:
            timestamp = datetime.now().strftime("%Y%m%d_%H%M%S")

        self.logger.info(
            f"[VIZ] Starting visualization generation for {self.field_name}"
        )
        self.logger.debug(
            f"[VIZ] Backend: {vis_backend}, Theme: {vis_theme}, Strict: {vis_strict}"
        )

        kwargs_visualization = {
            "use_encryption": self.use_encryption,
            "encryption_key": self.encryption_key,
        }

        # Create visualization based on plot_data type
        plot_data = analysis_results["plot_data"]
        plot_type = plot_data.get("type", "unknown")
        viz_filename = f"{self.field1}_{self.field2}_correlation_plot_{timestamp}.png"
        viz_path = visualizations_dir / viz_filename

        # Method details for plot title
        method_name = analysis_results.get("method", "Unknown")
        method_display = method_name.replace("_", " ").title()
        correlation_value = analysis_results.get("correlation_coefficient", 0)

        # Create appropriate visualization based on plot type
        viz_result = ""
        visualization_paths = []

        # Step 2: Create visualization
        if progress_tracker:
            progress_tracker.update(2, {"step": "Creating visualization"})

        if plot_type == "scatter":
            # For numeric-numeric correlations: scatter plot
            title = f"Correlation between {self.field1} and {self.field2}"
            viz_result = create_scatter_plot(
                x_data=plot_data["x_values"],
                y_data=plot_data["y_values"],
                output_path=str(viz_path),
                title=title,
                x_label=plot_data["x_label"],
                y_label=plot_data["y_label"],
                add_trendline=True,
                correlation=correlation_value,
                method=method_display,
                backend=vis_backend,
                theme=vis_theme,
                strict=vis_strict,
                **kwargs_visualization,
            )
            if not viz_result.startswith("Error"):
                visualization_paths.append(
                    {
                        "artifact_type": "png",
                        "path": str(viz_path),
                        "description": title,
                        "category": Constants.Artifact_Category_Visualization,
                    }
                )
            else:
                self.logger.warning(
                    f"Failed to generate visualization image for '{title}': {viz_result}"
                )

        elif plot_type == "boxplot":
            # For categorical-numeric correlations: boxplot
            title = f"Relationship between {plot_data['x_label']} and {plot_data['y_label']}"
            viz_result = create_boxplot(
                data={
                    cat: values if isinstance(values, (list, tuple)) else [values]
                    for cat, values in zip(plot_data["categories"], plot_data["values"])
                    if cat is not None
                },
                output_path=str(viz_path),
                title=title,
                x_label=plot_data["x_label"],
                y_label=plot_data["y_label"],
                vis_backend=vis_backend,
                vis_theme=vis_theme,
                strict=vis_strict,
                **kwargs_visualization,
            )

            if not viz_result.startswith("Error"):
                visualization_paths.append(
                    {
                        "artifact_type": "png",
                        "path": str(viz_path),
                        "description": title,
                        "category": Constants.Artifact_Category_Visualization,
                    }
                )
            else:
                self.logger.warning(
                    f"Failed to generate visualization image for '{title}': {viz_result}"
                )

        elif plot_type == "heatmap":
            # For categorical-categorical correlations: heatmap
            title = (
                f"Association between {plot_data['y_label']} and {plot_data['x_label']}"
            )
            viz_result = create_heatmap(
                data=plot_data["matrix"],
                output_path=str(viz_path),
                title=title,
                x_label=plot_data["x_label"],
                y_label=plot_data["y_label"],
                annotate=True,
                vis_backend=vis_backend,
                vis_theme=vis_theme,
                strict=vis_strict,
                **kwargs_visualization,
            )
            if not viz_result.startswith("Error"):
                visualization_paths.append(
                    {
                        "artifact_type": "png",
                        "path": str(viz_path),
                        "description": title,
                        "category": Constants.Artifact_Category_Visualization,
                    }
                )
            else:
                self.logger.warning(
                    f"Failed to generate visualization image for '{title}': {viz_result}"
                )

        return visualization_paths

    def _handle_visualizations(
        self,
        analysis_results: Dict[str, Any],
        vis_dir: Path,
        result: OperationResult,
        reporter: Any,
        vis_theme: Optional[str] = None,
        vis_backend: Optional[str] = None,
        vis_strict: bool = False,
        vis_timeout: int = 120,
        operation_timestamp: Optional[str] = None,
        progress_tracker: Optional[HierarchicalProgressTracker] = None,
        **kwargs,
    ) -> List[Dict[str, Any]]:
        """
        Generate and save visualizations.

        Parameters:
        -----------
        df : pd.DataFrame
            DataFrame containing the data
        analysis_results : Dict[str, Any]
            Results of the analysis
        vis_dir : Path
            Directory to save visualizations
        result : OperationResult
            Operation result to add artifacts to
        reporter : Any
            Reporter to add artifacts to
        vis_theme : str, optional
            Theme to use for visualizations
        vis_backend : str, optional
            Backend to use: "plotly" or "matplotlib"
        vis_strict : bool, optional
            If True, raise exceptions for configuration errors
        vis_timeout : int, optional
            Timeout for visualization generation (default: 120 seconds)
        operation_timestamp : Optional[str]
            Timestamp for naming visualization files
        progress_tracker : Optional[HierarchicalProgressTracker]
            Optional progress tracker

        Returns:
        --------
        Dict[str, Path]
            Dictionary with visualization types and paths
        """
        if progress_tracker:
            progress_tracker.update(0, {"step": "Generating visualizations"})

        self.logger.info(
            f"Generating visualizations with backend: {vis_backend}, timeout: {vis_timeout}s"
        )

        try:
            import threading
            import contextvars

            visualization_paths = []
            visualization_error = None

            def generate_viz_with_diagnostics():
                nonlocal visualization_paths, visualization_error
                thread_id = threading.current_thread().ident
                thread_name = threading.current_thread().name

                self.logger.info(
                    f"[DIAG] Visualization thread started - Thread ID: {thread_id}, Name: {thread_name}"
                )
                self.logger.info(
                    f"[DIAG] Backend: {vis_backend}, Theme: {vis_theme}, Strict: {vis_strict}"
                )

                start_time = time.time()

                try:
                    # Log context variables
                    self.logger.info(f"[DIAG] Checking context variables...")
                    try:
                        current_context = contextvars.copy_context()
                        self.logger.info(
                            f"[DIAG] Context vars count: {len(list(current_context))}"
                        )
                    except Exception as ctx_e:
                        self.logger.warning(
                            f"[DIAG] Could not inspect context: {ctx_e}"
                        )

                    # Generate visualizations with visualization context parameters
                    self.logger.info(f"[DIAG] Calling _generate_visualizations...")
                    # Create child progress tracker for visualization if available
                    total_steps = 3  # prepare data, create viz, save
                    viz_progress = None
                    if progress_tracker and hasattr(progress_tracker, "create_subtask"):
                        try:
                            viz_progress = progress_tracker.create_subtask(
                                total=total_steps,
                                description="Generating visualizations",
                                unit="steps",
                            )
                        except Exception as e:
                            self.logger.debug(
                                f"Could not create child progress tracker: {e}"
                            )

                    # Generate visualizations
                    visualization_paths = self._generate_visualizations(
                        analysis_results,
                        vis_dir,
                        progress_tracker,
                        vis_theme,
                        vis_backend,
                        vis_strict,
                        operation_timestamp,
                        **kwargs,
                    )

                    # Close visualization progress tracker
                    if viz_progress:
                        try:
                            viz_progress.close()
                        except:
                            pass

                    elapsed = time.time() - start_time
                    self.logger.info(
                        f"[DIAG] Visualization completed in {elapsed:.2f}s, generated {len(visualization_paths)} files"
                    )
                except Exception as e:
                    elapsed = time.time() - start_time
                    visualization_error = e
                    self.logger.error(
                        f"[DIAG] Visualization failed after {elapsed:.2f}s: {type(e).__name__}: {e}"
                    )
                    self.logger.error(f"[DIAG] Stack trace:", exc_info=True)

            # Copy context for the thread
            self.logger.info(f"[DIAG] Preparing to launch visualization thread...")
            ctx = contextvars.copy_context()

            # Create thread with context
            viz_thread = threading.Thread(
                target=ctx.run,
                args=(generate_viz_with_diagnostics,),
                name=f"VizThread-",
                daemon=False,  # Changed from True to ensure proper cleanup
            )

            self.logger.info(
                f"[DIAG] Starting visualization thread with timeout={vis_timeout}s"
            )
            thread_start_time = time.time()
            viz_thread.start()

            # Log periodic status while waiting
            check_interval = 5  # seconds
            elapsed = 0
            while viz_thread.is_alive() and elapsed < vis_timeout:
                viz_thread.join(timeout=check_interval)
                elapsed = time.time() - thread_start_time
                if viz_thread.is_alive():
                    self.logger.info(
                        f"[DIAG] Visualization thread still running after {elapsed:.1f}s..."
                    )

            if viz_thread.is_alive():
                self.logger.error(
                    f"[DIAG] Visualization thread still alive after {vis_timeout}s timeout"
                )
                self.logger.error(
                    f"[DIAG] Thread state: alive={viz_thread.is_alive()}, daemon={viz_thread.daemon}"
                )
                visualization_paths = []
            elif visualization_error:
                self.logger.error(
                    f"[DIAG] Visualization failed with error: {visualization_error}"
                )
                visualization_paths = []
            else:
                total_time = time.time() - thread_start_time
                self.logger.info(
                    f"[DIAG] Visualization thread completed successfully in {total_time:.2f}s"
                )
                self.logger.info(
                    f"[DIAG] Generated visualizations: {[viz['path'] for viz in visualization_paths]}"
                )
        except Exception as e:
            self.logger.error(
                f"[DIAG] Error in visualization thread setup: {type(e).__name__}: {e}"
            )
            self.logger.error(f"[DIAG] Stack trace:", exc_info=True)
            visualization_paths = []

        # Register visualization artifacts
        for viz in visualization_paths:
            artifact_type = viz["artifact_type"]
            path = viz["path"]
            description = viz["description"]

            # Add to result
            result.add_artifact(
                artifact_type=artifact_type,
                path=path,
                description=description,
                category=Constants.Artifact_Category_Visualization,
            )

            # Report to reporter
            if reporter:
                reporter.add_artifact(
                    artifact_type=artifact_type, path=path, description=description
                )

        return visualization_paths

    def _save_to_cache(
        self,
        original_df: pd.DataFrame,
        artifacts: List[OperationArtifact],
        analysis_results: Dict[str, Any],
        metrics: Dict[str, Any],
        task_dir: Path,
    ) -> bool:
        """
        Save operation results to cache.

        Parameters:
        -----------
        original_df : pd.DataFrame
            Original input data
        artifacts : List[OperationArtifact]
            List of artifacts to save
        metrics : dict
            The metrics of operation
        task_dir : Path
            Task directory

        Returns:
        --------
        bool
            True if successfully saved to cache, False otherwise
        """
        if not self.use_cache or (not artifacts and not metrics):
            return False

        try:
            # Generate cache key
            cache_key = self._generate_cache_key(original_df)

            # Prepare metadata for cache
            operation_parameters = self._get_operation_parameters()

            artifacts_for_cache = [artifact.to_dict() for artifact in artifacts]

            cache_data = {
                "timestamp": datetime.now().isoformat(),
                "parameters": operation_parameters,
                "artifacts": artifacts_for_cache,
                "metrics": metrics,
                "analysis_results": analysis_results,
            }

            # Save to cache
            self.logger.debug(f"Saving to cache with key: {cache_key}")
            success = self.operation_cache.save_cache(
                data=cache_data,
                cache_key=cache_key,
                operation_type=self.operation_name,
                metadata={"task_dir": str(task_dir)},
            )

            if success:
                self.logger.info(f"Successfully saved results to cache")
            else:
                self.logger.warning(f"Failed to save results to cache")

            return success
        except Exception as e:
            self.logger.warning(f"Error saving to cache: {str(e)}")
            return False

    def _check_cache(
        self,
        df: pd.DataFrame,
        reporter: Any,
    ) -> Optional[OperationResult]:
        """
        Check if a cached result exists for operation.

        Parameters:
        -----------
        df : pd.DataFrame
            DataFrame for the operation
        task_dir : Path
            Task directory

        Returns:
        --------
        Optional[OperationResult]
            Cached result if found, None otherwise
        """
        if not self.use_cache:
            return None

        try:
            # Generate cache key
            cache_key = self._generate_cache_key(df)

            # Check for cached result
            self.logger.debug(f"Checking cache for key: {cache_key}")
            cached_data = self.operation_cache.get_cache(
                cache_key=cache_key, operation_type=self.operation_name
            )

            if cached_data:
                self.logger.info(f"Using cached result.")

                # Create result object from cached data
                cached_result = OperationResult(status=OperationStatus.SUCCESS)

                # Add cached metrics to result
                metrics = cached_data.get("metrics", {})
                if isinstance(metrics, dict):
                    for key, value in metrics.items():
                        cached_result.add_metric(key, value)

                analysis_results = cached_data.get("analysis_results", {})

                if reporter:
                    reporter.add_operation(
                        f"Operation {self.operation_name}",
                        status="info",
                        details={
                            "step": "Collect metric",
                            "message": "Collect metric successfully",
                            "method": analysis_results.get("method", "unknown"),
                            "correlation_coefficient": analysis_results.get(
                                "correlation_coefficient", 0
                            ),
                            "sample_size": analysis_results.get("sample_size", 0),
                            "p_value": analysis_results.get("p_value"),
                            "statistically_significant": (
                                analysis_results.get("p_value") is not None
                                and analysis_results["p_value"] < 0.05
                            ),
                        },
                    )

                # Add cached artifacts to result
                artifacts = cached_data.get("artifacts", [])
                if isinstance(artifacts, list):
                    for artifact in artifacts:
                        artifact_type = artifact.get("artifact_type", "")
                        artifact_path = artifact.get("path", "")
                        artifact_name = artifact.get("description", "")
                        artifact_category = artifact.get("category", "output")
                        cached_result.add_artifact(
                            artifact_type,
                            artifact_path,
                            artifact_name,
                            artifact_category,
                        )

                # Add cache information to result
                cached_result.add_metric("cached", True)
                cached_result.add_metric("cache_key", cache_key)
                cached_result.add_metric(
                    "cache_timestamp", cached_data.get("timestamp", "unknown")
                )

                return cached_result

            self.logger.debug(f"No cache found for key: {cache_key}")
            return None
        except Exception as e:
            self.logger.warning(f"Error checking cache: {str(e)}")
            return None

    def _generate_cache_key(self, df: pd.DataFrame) -> str:
        """
        Generate a deterministic cache key based on operation parameters and data characteristics.

        Parameters:
        -----------
        df : pd.DataFrame
            DataFrame for the operation

        Returns:
        --------
        str
            Unique cache key
        """
        from pamola_core.utils.ops.op_cache import operation_cache

        # Get operation parameters
        parameters = self._get_operation_parameters()

        # Generate data hash based on key characteristics
        data_hash = self._generate_data_hash(df)

        # Use the operation_cache utility to generate a consistent cache key
        return operation_cache.generate_cache_key(
            operation_name=self.operation_name,
            parameters=parameters,
            data_hash=data_hash,
        )

    def _generate_data_hash(self, df: pd.DataFrame) -> str:
        """
        Generate a hash representing the key characteristics of the data.

        Parameters:
        -----------
        df : pd.DataFrame
            Input data for the operation

        Returns:
        --------
        str
            Hash string representing the data
        """
        import json
        import hashlib

        try:
            # Create data characteristics
            characteristics = df.describe(include="all")

            # Convert to JSON string and hash
            json_str = characteristics.to_json(date_format="iso")
        except Exception as e:
            self.logger.warning(f"Error generating data hash: {str(e)}")

            # Fallback to a simple hash of the data length and type
            json_str = f"{len(df)}_{json.dumps(df.dtypes.apply(str).to_dict())}"

        return hashlib.md5(json_str.encode()).hexdigest()

    def _get_operation_parameters(self, **kwargs) -> Dict[str, Any]:
        """
        Get operation-specific parameters required for generating a cache key.

        These parameters define the behavior of the transformation and are used
        to determine cache uniqueness.

        Returns
        -------
        Dict[str, Any]
            Dictionary of relevant parameters to identify the operation configuration.
        """

        return {
            "operation": self.operation_name,
            "version": self.version,
            "field1": self.field1,
            "field2": self.field2,
            "method": self.method,
            "description": self.description,
            "null_handling": self.null_handling,
            "mvf_parser": self.mvf_parser,
            "visualization_theme": self.visualization_theme,
            "visualization_backend": self.visualization_backend,
            "visualization_strict": self.visualization_strict,
            "visualization_timeout": self.visualization_timeout,
            "use_cache": self.use_cache,
            "use_encryption": self.use_encryption,
            "encryption_mode": self.encryption_mode,
            "encryption_key": self.encryption_key,
        }

    def _validate_input_parameters(self, df: pd.DataFrame) -> bool:
        """
        Validate that all specified fields in field_groups exist in the DataFrame.
        Optionally check if the ID field exists.

        Parameters:
        -----------
        df : pd.DataFrame
            Input dataset to validate.

        Returns:
        --------
        bool
            True if all fields are valid; False otherwise.
        """
        if self.field1 not in df.columns:
            self.logger.error(f"Column {self.field1} not existing in data frame")
            return False

        if self.field2 not in df.columns:
            self.logger.error(f"Column {self.field2} not existing in data frame")
            return False

        # All validations passed
        return True

    def _load_data_and_validate_input_parameters(
        self, data_source: DataSource, **kwargs
    ) -> Tuple[Optional[pd.DataFrame], bool]:
        dataset_name = kwargs.get("dataset_name", "main")
        settings_operation = load_settings_operation(
            data_source, dataset_name, **kwargs
        )
        df = load_data_operation(data_source, dataset_name, **settings_operation)

        if df is None or df.empty:
            self.logger.error("Error data frame is None or empty")
            return None, False

        self._original_df = df.copy(deep=True)

        return df, self._validate_input_parameters(df)

    def _compute_total_steps(self) -> int:
        steps = 0

        steps += 1  # Step 1: Preparation
        steps += 1  # Step 2: Load data and validate input

        if self.use_cache and not self.force_recalculation:
            steps += 1  # Step 3: Try to load from cache

        steps += 1  # Step 4: Process data
        steps += 1  # Step 5: Collect metrics

        if self.save_output:
            steps += 1  # Step 6: Save output

        if self.generate_visualization:
            steps += 1  # Step 7: Generate visualizations

        if self.use_cache:
            steps += 1  # Step 8: Save cache

        return steps


@register(version="1.0.0")
class CorrelationMatrixOperation(BaseOperation):
    """
    Operation for creating a correlation matrix for multiple fields.

    This operation analyzes correlations between all pairs of fields in a list
    and generates a correlation matrix visualization.
    """

    def __init__(
        self,
        fields: List[str],
        methods: Optional[Dict[str, str]] = None,
        min_threshold: float = 0.3,
        null_handling: str = "drop",
        **kwargs,
    ):
        """
        Initialize the correlation matrix operation.

        Parameters
        ----------
        fields : List[str]
            List of fields to include in the matrix
        methods : Dict[str, str], optional
            Dictionary mapping field pairs to correlation methods
        min_threshold : float
            Minimum correlation threshold for significant correlations
        null_handling : str
            Method for handling nulls ('drop', 'fill_zero', 'fill_mean')
        **kwargs
            Additional keyword arguments passed to FieldOperation.
        """
        description = (
            description or f"Correlation matrix analysis for {len(fields)} fields"
        )
        kwargs.setdefault("description", description)

        # --- Build config ---
        config = CorrelationMatrixOperationConfig(
            fields=fields,
            methods=methods,
            min_threshold=min_threshold,
            null_handling=null_handling,
            **kwargs,
        )

        # Pass config into kwargs for parent constructor
        kwargs["config"] = config

        # Initialize BaseOperation with config
        super().__init__(**kwargs)

        # Sync config attributes
        for k, v in config.to_dict().items():
            setattr(self, k, v)

        # Operation metadata
        self.operation_name = self.__class__.__name__

    def execute(
        self,
        data_source: DataSource,
        task_dir: Path,
        reporter: Any,
        progress_tracker: Optional[HierarchicalProgressTracker] = None,
        **kwargs,
    ) -> OperationResult:
        """
        Execute the correlation matrix analysis operation.

        Parameters:
        -----------
        data_source : DataSource
            Source of data for the operation
        task_dir : Path
            Directory where task artifacts should be saved
        reporter : Any
            Reporter object for tracking progress and artifacts
        progress_tracker : Optional[HierarchicalProgressTracker]
            Progress tracker for the operation
        **kwargs : dict
            Additional parameters for the operation

        Returns:
        --------
        OperationResult
            Results of the operation
        """
        try:
            # Generate single timestamp for all artifacts
            operation_timestamp = datetime.now().strftime("%Y%m%d_%H%M%S")

            # Set up directories
            output_dir = task_dir / "output"
            visualizations_dir = task_dir / "visualizations"
            ensure_directory(output_dir)
            ensure_directory(visualizations_dir)

            # Create the main result object with initial status
            result = OperationResult(status=OperationStatus.SUCCESS)

            # Save configuration
            self.save_config(task_dir)

            # Update progress if tracker provided
            if progress_tracker:
                progress_tracker.update(
                    1, {"step": "Preparation", "fields_count": len(self.fields)}
                )

            # Get DataFrame from data source
            dataset_name = kwargs.get("dataset_name", "main")
            settings_operation = load_settings_operation(
                data_source, dataset_name, **kwargs
            )
            df = load_data_operation(data_source, dataset_name, **settings_operation)
            if df is None:
                return OperationResult(
                    status=OperationStatus.ERROR,
                    error_message="No valid DataFrame found in data source",
                )

            # Check if fields exist
            missing_fields = [field for field in self.fields if field not in df.columns]
            if missing_fields:
                return OperationResult(
                    status=OperationStatus.ERROR,
                    error_message=f"Fields not found: {', '.join(missing_fields)}",
                )

            # Add operation to reporter
            if reporter:
                reporter.add_operation(
                    f"Creating correlation matrix for {len(self.fields)} fields",
                    details={
                        "fields": self.fields,
                        "null_handling": self.null_handling,
                        "min_threshold": self.min_threshold,
                        "operation_type": "correlation_matrix",
                    },
                )

            # Adjust progress tracker total steps if provided
            total_steps = 3  # Preparation, analysis, saving results
            if self.generate_visualization:
                total_steps += 1  # Add step for generating visualizations

            if progress_tracker:
                progress_tracker.total = total_steps
                progress_tracker.update(0, {"status": "Creating correlation matrix"})

            # Execute the analyzer
            analysis_results = CorrelationAnalyzer.analyze_matrix(
                df=df,
                fields=self.fields,
                methods=self.methods,
                null_handling=self.null_handling,
                min_threshold=self.min_threshold,
            )

            # Check for errors
            if "error" in analysis_results:
                return OperationResult(
                    status=OperationStatus.ERROR,
                    error_message=analysis_results["error"],
                )

            # Update progress
            if progress_tracker:
                progress_tracker.update(
                    1, {"step": "Analysis complete", "fields_count": len(self.fields)}
                )

            # Save analysis results to JSON
            stats_filename = f"correlation_matrix_{operation_timestamp}.json"
            stats_path = output_dir / stats_filename

            write_json(analysis_results, stats_path, encryption_key=self.encryption_key)
            result.add_artifact(
                "json",
                stats_path,
                "Correlation matrix analysis",
                category=Constants.Artifact_Category_Output,
            )

            # Update progress
            if progress_tracker:
                progress_tracker.update(1, {"step": "Saved analysis results"})

            # Generate visualization if requested
            if self.generate_visualization and "correlation_matrix" in analysis_results:
                # Update progress
                if progress_tracker:
                    progress_tracker.update(0, {"step": "Generating visualization"})

                # Convert dictionary to DataFrame for visualization
                matrix_dict = analysis_results["correlation_matrix"]
                matrix_df = pd.DataFrame(matrix_dict)

                # Create visualization
                viz_filename = f"correlation_matrix_heatmap_{operation_timestamp}.png"
                viz_path = visualizations_dir / viz_filename

                viz_result = create_correlation_matrix(
                    data=matrix_df,
                    output_path=str(viz_path),
                    title="Correlation Matrix",
                    annotate=True,
                    annotation_format=".2f",
                    mask_diagonal=False,
                    mask_upper=False,
                    **kwargs,
                )

                # Add visualization to result if successful
                if viz_result and not viz_result.startswith("Error"):
                    result.add_artifact(
                        "png",
                        viz_path,
                        "Correlation matrix visualization",
                        category=Constants.Artifact_Category_Visualization,
                    )
                    if reporter:
                        reporter.add_artifact(
                            "png", str(viz_path), "Correlation matrix visualization"
                        )
                else:
                    self.logger.warning(f"Error creating visualization: {viz_result}")

                # Update progress
                if progress_tracker:
                    progress_tracker.update(1, {"step": "Created visualization"})

            # Add metrics to the result
            result.add_metric("fields_analyzed", len(self.fields))
            result.add_metric(
                "significant_correlations",
                len(analysis_results.get("significant_correlations", [])),
            )
            result.add_metric("min_threshold", self.min_threshold)

            # Add final operation status to reporter
            significant_count = len(
                analysis_results.get("significant_correlations", [])
            )
            if reporter:
                reporter.add_operation(
                    f"Correlation matrix analysis completed",
                    details={
                        "fields_analyzed": len(self.fields),
                        "significant_correlations": significant_count,
                        "min_threshold": self.min_threshold,
                    },
                )

            return result

        except Exception as e:
            self.logger.exception(f"Error in correlation matrix operation: {e}")

            # Update progress tracker on error
            if progress_tracker:
                progress_tracker.update(0, {"step": "Error", "error": str(e)})

            # Add error to reporter
            if reporter:
                reporter.add_operation(
                    f"Error creating correlation matrix",
                    status="error",
                    details={"error": str(e)},
                )

            return OperationResult(
                status=OperationStatus.ERROR,
                error_message=f"Error creating correlation matrix: {str(e)}",
                exception=e,
            )


def analyze_correlations(
    data_source: DataSource,
    task_dir: Path,
    reporter: Any,
    pairs: List[Tuple[str, str]],
    **kwargs,
) -> Dict[str, OperationResult]:
    """
    Analyze correlations between multiple pairs of fields.

    Parameters:
    -----------
    data_source : DataSource
        Source of data for the operations
    task_dir : Path
        Directory where task artifacts should be saved
    reporter : Any
        Reporter object for tracking progress and artifacts
    pairs : List[Tuple[str, str]]
        List of field pairs to analyze as tuples (field1, field2)
    **kwargs : dict
        Additional parameters for the operations:
        - methods: dict, mapping of field pairs to correlation methods
        - null_handling: str, method for handling nulls (default: 'drop')
        - generate_visualization: bool, whether to generate visualization (default: True)

    Returns:
    --------
    Dict[str, OperationResult]
        Dictionary mapping pair names to their operation results
    """
    # Get DataFrame from data source to check fields
    dataset_name = kwargs.get("dataset_name", "main")
    df = load_data_operation(data_source, dataset_name)
    if df is None:
        if reporter:
            reporter.add_operation(
                "Correlation analysis",
                status="error",
                details={"error": "No valid DataFrame found in data source"},
            )
        return {}

    # Extract parameters from kwargs
    methods = kwargs.get("methods", {})
    null_handling = kwargs.get("null_handling", "drop")
    generate_visualization = kwargs.get("generate_visualization", True)

    # Report on field pairs to be analyzed
    if reporter:
        reporter.add_operation(
            "Correlation analysis",
            details={
                "pairs_count": len(pairs),
                "pairs": [f"{field1}_{field2}" for field1, field2 in pairs],
                "null_handling": null_handling,
                "parameters": {
                    k: v
                    for k, v in kwargs.items()
                    if isinstance(v, (str, int, float, bool))
                },
            },
        )

    # Track progress if enabled
    track_progress = kwargs.get("track_progress", True)
    overall_tracker = None

    if track_progress and pairs:
        overall_tracker = ProgressTracker(
            total=len(pairs),
            description=f"Analyzing {len(pairs)} field correlations",
            unit="pairs",
            track_memory=True,
        )

    # Initialize results dictionary
    results = {}

    # Process each field pair
    for i, (field1, field2) in enumerate(pairs):
        # Validate fields existence
        if field1 not in df.columns or field2 not in df.columns:
            missing_fields = []
            if field1 not in df.columns:
                missing_fields.append(field1)
            if field2 not in df.columns:
                missing_fields.append(field2)

            error_msg = f"Fields not found: {', '.join(missing_fields)}"
            if reporter:
                reporter.add_operation(
                    f"Correlation Analysis: {field1} vs {field2}",
                    status="error",
                    details={"error": error_msg},
                )

            # Create an error result
            error_result = OperationResult(
                status=OperationStatus.ERROR, error_message=error_msg
            )
            results[f"{field1}_{field2}"] = error_result

            # Update overall tracker if present
            if overall_tracker:
                overall_tracker.update(
                    1, {"pair": f"{field1}_{field2}", "status": "error"}
                )

            continue

        try:
            # Update overall progress tracker
            if overall_tracker:
                overall_tracker.update(
                    0,
                    {"pair": f"{field1}_{field2}", "progress": f"{i + 1}/{len(pairs)}"},
                )

            print(f"Analyzing correlation between {field1} and {field2}")

            # Get method if specified
            method = methods.get(f"{field1}_{field2}")

            # Create and execute operation
            operation = CorrelationOperation(
                field1=field1, field2=field2, method=method
            )
            result = operation.execute(
                data_source,
                task_dir,
                reporter,
                null_handling=null_handling,
                generate_visualization=generate_visualization,
                **kwargs,
            )

            # Store result
            results[f"{field1}_{field2}"] = result

            # Update overall tracker after successful analysis
            if overall_tracker:
                if result.status == OperationStatus.SUCCESS:
                    overall_tracker.update(
                        1, {"pair": f"{field1}_{field2}", "status": "completed"}
                    )
                else:
                    overall_tracker.update(
                        1,
                        {
                            "pair": f"{field1}_{field2}",
                            "status": "error",
                            "error": result.error_message,
                        },
                    )

        except Exception as e:
            print(f"Error analyzing correlation between {field1} and {field2}: {e}")

            if reporter:
                reporter.add_operation(
                    f"Analyzing correlation between {field1} and {field2}",
                    status="error",
                    details={"error": str(e)},
                )

            # Create an error result
            error_result = OperationResult(
                status=OperationStatus.ERROR, error_message=str(e)
            )
            results[f"{field1}_{field2}"] = error_result

            # Update overall tracker in case of error
            if overall_tracker:
                overall_tracker.update(
                    1, {"pair": f"{field1}_{field2}", "status": "error"}
                )

    # Close overall progress tracker
    if overall_tracker:
        overall_tracker.close()

    # Report summary
    success_count = sum(
        1 for r in results.values() if r.status == OperationStatus.SUCCESS
    )
    error_count = sum(1 for r in results.values() if r.status == OperationStatus.ERROR)

    if reporter:
        reporter.add_operation(
            "Correlation analysis completed",
            details={
                "pairs_analyzed": len(results),
                "successful": success_count,
                "failed": error_count,
            },
        )

    return results<|MERGE_RESOLUTION|>--- conflicted
+++ resolved
@@ -36,15 +36,9 @@
     analyze_correlation_matrix,
     estimate_resources,
 )
-<<<<<<< HEAD
-from pamola_core.profiling.schemas.correlation_schema import (
-    CorrelationMatrixOperationConfig,
-    CorrelationOperationConfig,
-=======
 from pamola_core.profiling.schemas.correlation_schema import CorrelationOperationConfig
 from pamola_core.profiling.schemas.correlation_matrix_schema import (
     CorrelationMatrixOperationConfig,
->>>>>>> c0ad0cb8
 )
 from pamola_core.utils.io import (
     write_json,
