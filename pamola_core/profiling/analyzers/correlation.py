"""
PAMOLA.CORE - Privacy-Preserving AI Data Processors
----------------------------------------------------
Module:        Correlation Analysis Operation
Package:       pamola.pamola_core.profiling.analyzers
Version:       2.0.0
Status:        stable
Author:        PAMOLA Core Team
Created:       2025
License:       BSD 3-Clause

Description:
  This module provides operations and analyzers for calculating correlations between dataset fields.
  It supports multiple correlation types (Pearson, Cramer's V, correlation ratio, point-biserial)
  and integrates with the PAMOLA.CORE operation framework for standardized input/output.

Key Features:
  - Automatic selection of correlation method based on field types
  - Pearson, Cramer's V, correlation ratio, and point-biserial support
  - Batch correlation matrix analysis for multiple fields
  - Visualization generation for correlation results and matrices
  - Robust null value handling and configurable strategies
  - Progress tracking and operation logging
  - Caching and efficient repeated analysis
  - Integration with PAMOLA.CORE operation framework
"""

from datetime import datetime
import logging
from pathlib import Path
import time
from typing import Dict, List, Any, Tuple, Optional
import pandas as pd
from pamola_core.profiling.commons.correlation_utils import (
    analyze_correlation,
    analyze_correlation_matrix,
    estimate_resources,
)
<<<<<<< HEAD
from pamola_core.profiling.schemas.correlation_matrix_schema import CorrelationMatrixOperationConfig
from pamola_core.profiling.schemas.correlation_schema import CorrelationOperationConfig
=======
from pamola_core.profiling.schemas.correlation_schema import (
    CorrelationMatrixOperationConfig,
    CorrelationOperationConfig,
)
>>>>>>> 09c8c793
from pamola_core.utils.io import (
    write_json,
    ensure_directory,
    load_data_operation,
    load_settings_operation,
)
from pamola_core.utils.ops.op_cache import OperationCache
from pamola_core.utils.progress import ProgressTracker, HierarchicalProgressTracker
from pamola_core.utils.ops.op_base import FieldOperation, BaseOperation
from pamola_core.utils.ops.op_data_source import DataSource
from pamola_core.utils.ops.op_registry import register
from pamola_core.utils.ops.op_result import (
    OperationResult,
    OperationStatus,
    OperationArtifact,
)
from pamola_core.utils.visualization import (
    create_scatter_plot,
    create_boxplot,
    create_heatmap,
    create_correlation_matrix,
)
from pamola_core.common.constants import Constants
from pamola_core.utils.io_helpers.crypto_utils import get_encryption_mode


class CorrelationAnalyzer:
    """
    Analyzer for correlations between fields.

    This analyzer provides methods for analyzing correlations between fields,
    supporting different correlation methods based on field types, and producing
    visualizations of the relationships.
    """

    @staticmethod
    def analyze(
        df: pd.DataFrame,
        field1: str,
        field2: str,
        method: Optional[str] = None,
        mvf_parser: Optional[str] = None,
        null_handling: str = "drop",
        logger: Optional[logging.Logger] = None,
        **kwargs,
    ) -> Dict[str, Any]:
        """
        Analyze the correlation between two fields in a DataFrame.

        Parameters:
        -----------
        df : pd.DataFrame
            The input DataFrame containing the data.
        field1 : str
            Name of the first field to analyze.
        field2 : str
            Name of the second field to analyze.
        method : str, optional
            Correlation method to use (e.g., 'pearson', 'cramers_v', etc.). If None, selects automatically based on field types.
        mvf_parser : str, optional
            String lambda to parse multi-valued fields (MVF) if applicable.
        null_handling : str, optional
            Strategy for handling null values ('drop', 'fill', 'pairwise'). Default is 'drop'.
        **kwargs : dict
            Additional keyword arguments for correlation analysis.

        Returns:
        --------
        Dict[str, Any]
            Dictionary containing the results of the correlation analysis, including method, coefficient, p-value, and plot data.
        """
        return analyze_correlation(
            df=df,
            field1=field1,
            field2=field2,
            method=method,
            mvf_parser=mvf_parser,
            null_handling=null_handling,
            task_logger=logger,
            **kwargs,
        )

    @staticmethod
    def analyze_matrix(df: pd.DataFrame, fields: List[str], **kwargs) -> Dict[str, Any]:
        """
        Create a correlation matrix for multiple fields.

        Parameters:
        -----------
        df : pd.DataFrame
            DataFrame containing the data
        fields : List[str]
            List of field names to include in the correlation matrix
        **kwargs : dict
            Additional parameters for analysis

        Returns:
        --------
        Dict[str, Any]
            Dictionary with correlation matrix and supporting information
        """
        return analyze_correlation_matrix(df=df, fields=fields, **kwargs)

    @staticmethod
    def estimate_resources(
        df: pd.DataFrame, field1: str, field2: str
    ) -> Dict[str, Any]:
        """
        Estimate resources needed for correlation analysis.

        Parameters:
        -----------
        df : pd.DataFrame
            DataFrame containing the data
        field1 : str
            Name of the first field
        field2 : str
            Name of the second field

        Returns:
        --------
        Dict[str, Any]
            Estimated resource requirements
        """
        return estimate_resources(df, field1, field2)


@register(version="1.0.0")
class CorrelationOperation(FieldOperation):
    """
    Operation for analyzing correlation between two fields.

    This operation wraps the CorrelationAnalyzer and provides methods for
    executing analysis, saving results, and generating artifacts.
    """

    def __init__(
        self,
        field1: str,
        field2: str,
        method: Optional[str] = None,
        null_handling: Optional[str] = "drop",
        mvf_parser: Optional[str] = None,
        **kwargs,
    ):
        """
        Initialize the correlation operation.

        Parameters
        ----------
        field1 : str
            Name of the first field to analyze
        field2 : str
            Name of the second field to analyze
        method : str, optional
            Correlation method to use. If None, automatically selected based on data types.
        null_handling : str
            Method for handling nulls ('drop', 'fill_zero', 'fill_mean')
        mvf_parser : str, optional
            Lambda string to parse multi-valued fields (e.g. "lambda x: x.split(';')")
        **kwargs
            Additional keyword arguments passed to FieldOperation.
        """

        description = (
            description or f"Correlation analysis between '{field1}' and '{field2}'"
        )
        kwargs.setdefault("description", description)

        # --- Build config ---
        config = CorrelationOperationConfig(
            field1=field1,
            field2=field2,
            method=method,
            null_handling=null_handling,
            mvf_parser=mvf_parser,
            **kwargs,
        )

        # Pass config into kwargs for parent constructor
        kwargs["config"] = config

        # Initialize base AnonymizationOperation
        super().__init__(
            field_name=field1,
            **kwargs,
        )

        # Save config attributes to self
        for k, v in config.to_dict().items():
            setattr(self, k, v)

        # Operation metadata
        self.operation_name = self.__class__.__name__
        self._original_df = None

    def execute(
        self,
        data_source: DataSource,
        task_dir: Path,
        reporter: Any,
        progress_tracker: Optional[HierarchicalProgressTracker] = None,
        **kwargs,
    ) -> OperationResult:
        """
        Execute the correlation analysis operation.

        Parameters:
        -----------
        data_source : DataSource
            Source of data for the operation
        task_dir : Path
            Directory where task artifacts should be saved
        reporter : Any
            Reporter object for tracking progress and artifacts
        progress_tracker : Optional[HierarchicalProgressTracker]
            Progress tracker for the operation
        **kwargs : dict
            Additional parameters for the operation

        Returns:
        --------
        OperationResult
            Results of the operation
        """
        try:
            # Set logger if provided in kwargs
            self.logger = kwargs.get("logger", self.logger)

            # Generate single timestamp for all artifacts
            operation_timestamp = datetime.now().strftime("%Y%m%d_%H%M%S")

            # Initialize operation cache
            self.operation_cache = OperationCache(cache_dir=task_dir / "cache")

            # Save configuration
            self.save_config(task_dir)

            # Start operation
            self.logger.info(f"Operation: {self.operation_name}, Start operation")
            if progress_tracker:
                progress_tracker.total = self._compute_total_steps()
                progress_tracker.update(
                    1,
                    {
                        "step": "Start operation - Preparation",
                        "operation": self.operation_name,
                    },
                )

            # Set up directories
            dirs = self._prepare_directories(task_dir)
            visualizations_dir = dirs["visualizations"]
            output_dir = dirs["output"]

            if reporter:
                reporter.add_operation(
                    f"Operation {self.operation_name}",
                    status="info",
                    details={
                        "step": "Preparation",
                        "message": "Preparation successfully",
                        "directories": {k: str(v) for k, v in dirs.items()},
                    },
                )

            # Load data and validate input parameters
            self.logger.info(
                f"Operation: {self.operation_name}, Load data and validate input parameters"
            )
            if progress_tracker:
                progress_tracker.update(
                    1,
                    {
                        "step": "Load data and validate input parameters",
                        "operation": self.operation_name,
                    },
                )

            df, is_valid = self._load_data_and_validate_input_parameters(
                data_source, **kwargs
            )

            if is_valid:
                if reporter:
                    reporter.add_operation(
                        f"Operation {self.operation_name}",
                        status="info",
                        details={
                            "step": "Load data and validate input parameters",
                            "message": "Load data and validate input parameters successfully",
                            "shape": df.shape,
                        },
                    )
            else:
                if reporter:
                    reporter.add_operation(
                        f"Operation {self.operation_name}",
                        status="info",
                        details={
                            "step": "Load data and validate input parameters",
                            "message": "Load data and validate input parameters failed",
                        },
                    )
                    return OperationResult(
                        status=OperationStatus.ERROR,
                        error_message="Load data and validate input parameters failed",
                    )

            # Handle cache if required
            if self.use_cache and not self.force_recalculation:
                self.logger.info(
                    f"Operation: {self.operation_name}, Load result from cache"
                )
                if progress_tracker:
                    progress_tracker.update(
                        1,
                        {
                            "step": "Load result from cache",
                            "operation": self.operation_name,
                        },
                    )

                try:
                    cached_result = self._check_cache(df, reporter)
                except Exception as e:
                    error_message = f"Check cache error: {str(e)}"
                    self.logger.error(error_message)
                    return OperationResult(
                        status=OperationStatus.ERROR,
                        error_message=error_message,
                        exception=e,
                    )

                if cached_result is not None and isinstance(
                    cached_result, OperationResult
                ):
                    if reporter:
                        reporter.add_operation(
                            f"Operation {self.operation_name}",
                            status="info",
                            details={
                                "step": "Load result from cache",
                                "message": "Load result from cache successfully",
                            },
                        )
                    return cached_result
                else:
                    self.logger.info(
                        f"Operation: {self.operation_name}, Load result from cache failed — proceeding with execution."
                    )
                    if reporter:
                        reporter.add_operation(
                            f"Operation {self.operation_name}",
                            status="info",
                            details={
                                "step": "Load result from cache",
                                "message": "Load result from cache failed - proceeding with execution",
                            },
                        )

            # Analyzing correlation
            self.logger.info(f"Operation: {self.operation_name}, Analyzing correlation")
            if progress_tracker:
                progress_tracker.update(
                    1,
                    {"step": "Analyzing correlation", "operation": self.operation_name},
                )

            analysis_results = CorrelationAnalyzer.analyze(
                df=df,
                field1=self.field1,
                field2=self.field2,
                method=self.method,
                mvf_parser=self.mvf_parser,
                null_handling=self.null_handling,
                logger=self.logger,
            )

            # Check analysis results
            if "error" in analysis_results and analysis_results["error"] is not None:
                if reporter:
                    reporter.add_operation(
                        f"Operation {self.operation_name}",
                        status="info",
                        details={
                            "step": "Analyzing correlation",
                            "message": "Analyzing correlation failed",
                            "field1": self.field1,
                            "field2": self.field2,
                            "method": self.method or "auto",
                            "null_handling": self.null_handling,
                            "operation_type": "correlation_analysis",
                        },
                    )
                return OperationResult(
                    status=OperationStatus.ERROR,
                    error_message=analysis_results["error"],
                )
            else:
                if reporter:
                    reporter.add_operation(
                        f"Operation: {self.operation_name}",
                        status="info",
                        details={
                            "step": "Analyzing correlation",
                            "message": "Analyzing correlation successfully",
                            "field1": self.field1,
                            "field2": self.field2,
                            "method": self.method or "auto",
                            "null_handling": self.null_handling,
                            "operation_type": "correlation_analysis",
                        },
                    )

            # Collect metric
            self.logger.info(f"Operation: {self.operation_name}, Collect metric")
            if progress_tracker:
                progress_tracker.update(
                    1, {"step": "Collect metric", "operation": self.operation_name}
                )

            result = OperationResult(status=OperationStatus.SUCCESS)

            self._collect_metrics(analysis_results, result)

            if reporter:
                reporter.add_operation(
                    f"Operation {self.operation_name}",
                    status="info",
                    details={
                        "step": "Collect metric",
                        "message": "Collect metric successfully",
                        "method": analysis_results.get("method", "unknown"),
                        "correlation_coefficient": analysis_results.get(
                            "correlation_coefficient", 0
                        ),
                        "sample_size": analysis_results.get("sample_size", 0),
                        "p_value": analysis_results.get("p_value"),
                        "statistically_significant": (
                            analysis_results.get("p_value") is not None
                            and analysis_results["p_value"] < 0.05
                        ),
                    },
                )

            # Save output if required
            if self.save_output:
                self.logger.info(f"Operation: {self.operation_name}, Save output")
                if progress_tracker:
                    progress_tracker.update(
                        1, {"step": "Save output", "operation": self.operation_name}
                    )

                self._save_output(
                    analysis_results=analysis_results,
                    output_dir=output_dir,
                    result=result,
                    operation_timestamp=operation_timestamp,
                    **kwargs,
                )

                if reporter:
                    reporter.add_operation(
                        f"Operation: {self.operation_name}",
                        status="info",
                        details={
                            "step": "Save output",
                            "message": "Save output successfully",
                        },
                    )

            # Generate visualization if required
            if self.generate_visualization:
                self.logger.info(
                    f"Operation: {self.operation_name}, Generate visualizations"
                )
                if progress_tracker:
                    progress_tracker.update(
                        1,
                        {
                            "step": "Generate visualizations",
                            "operation": self.operation_name,
                        },
                    )

                try:
                    self._handle_visualizations(
                        analysis_results=analysis_results,
                        vis_dir=visualizations_dir,
                        result=result,
                        reporter=reporter,
                        vis_theme=self.visualization_theme,
                        vis_backend=self.visualization_backend,
                        vis_strict=self.visualization_strict,
                        vis_timeout=self.visualization_timeout,
                        operation_timestamp=operation_timestamp,
                        progress_tracker=progress_tracker,
                    )
                except Exception as e:
                    error_message = f"Error generating visualizations: {str(e)}"
                    self.logger.error(error_message)

            # Save cache if required
            if self.use_cache:
                self.logger.info(f"Operation: {self.operation_name}, Save cache")
                if progress_tracker:
                    progress_tracker.update(
                        1, {"step": "Save cache", "operation": self.operation_name}
                    )

                try:
                    self._save_to_cache(
                        original_df=df,
                        artifacts=result.artifacts,
                        analysis_results=analysis_results,
                        metrics=result.metrics,
                        task_dir=task_dir,
                    )
                except Exception as e:
                    error_message = f"Failed to cache results: {str(e)}"
                    self.logger.error(error_message)
                    # Continue execution - cache failure is not critical

                if reporter:
                    reporter.add_operation(
                        f"Operation {self.operation_name}",
                        status="info",
                        details={
                            "step": "Save cache",
                            "message": "Save cache successfully",
                        },
                    )

            # Operation completed successfully
            self.logger.info(
                f"Operation: {self.operation_name}, Completed successfully."
            )
            if reporter:
                reporter.add_operation(
                    f"Operation {self.operation_name}",
                    status="info",
                    details={
                        "step": "Return result",
                        "message": "Operation completed successfully",
                    },
                )

            return result

        except Exception as e:
            self.logger.error(f"Operation: {self.operation_name}, error occurred: {e}")

            if reporter:
                reporter.add_operation(
                    f"Operation {self.operation_name}",
                    status="error",
                    details={
                        "step": "Exception",
                        "message": "Operation failed due to an exception",
                        "error": str(e),
                    },
                )

            return OperationResult(
                status=OperationStatus.ERROR, error_message=str(e), exception=e
            )

    def _prepare_directories(self, task_dir: Path) -> Dict[str, Path]:
        """
        Prepare required directories for artifacts.

        Parameters:
        -----------
        task_dir : Path
            Base directory for the task

        Returns:
        --------
        Dict[str, Path]
            Dictionary of directory paths
        """
        # Create required directories
        output_dir = task_dir / "output"
        visualizations_dir = task_dir / "visualizations"

        ensure_directory(output_dir)
        ensure_directory(visualizations_dir)

        return {"output": output_dir, "visualizations": visualizations_dir}

    def _collect_metrics(self, analysis_results: dict, result: OperationResult) -> None:
        """
        Collect and add analysis metrics to the result object.

        Parameters
        ----------
        analysis_results : dict
            Dictionary containing results from categorical analysis.
        result : OperationResult
            The result object where metrics will be added.
        """

        result.add_metric(
            "correlation_method", analysis_results.get("method", "unknown")
        )
        result.add_metric(
            "correlation_coefficient",
            analysis_results.get("correlation_coefficient", 0),
        )
        result.add_metric("sample_size", analysis_results.get("sample_size", 0))
        if "p_value" in analysis_results and analysis_results["p_value"] is not None:
            result.add_metric("p_value", analysis_results["p_value"])
            result.add_metric(
                "statistically_significant", analysis_results["p_value"] < 0.05
            )

        null_stats = analysis_results.get("null_stats", {})
        result.add_metric("total_rows", null_stats.get("total_rows", 0))
        result.add_metric("null_rows", null_stats.get("null_rows", 0))
        result.add_metric("null_percentage", null_stats.get("null_percentage", 0))
        result.add_metric(
            "interpretation", analysis_results.get("interpretation", "unknown")
        )

    def _save_output(
        self,
        analysis_results: dict,
        output_dir: Path,
        result: OperationResult,
        operation_timestamp: str,
        **kwargs,
    ):
        """
        Save analysis results to JSON, dictionary to CSV, and anomalies (if any).
        """

        # Save analysis results to JSON
        correlation_name = f"{self.field1}_{self.field2}_correlation"
        stats_filename = f"{correlation_name}_{operation_timestamp}.json"
        stats_path = output_dir / stats_filename

        encryption_mode_analysis = get_encryption_mode(analysis_results, **kwargs)
        write_json(
            analysis_results,
            stats_path,
            encryption_key=self.encryption_key,
            encryption_mode=encryption_mode_analysis,
        )
        result.add_artifact(
            "json",
            stats_path,
            f"Correlation analysis between {self.field1} and {self.field2}",
            category=Constants.Artifact_Category_Output,
        )

    def _generate_visualizations(
        self,
        analysis_results: dict,
        visualizations_dir: Path,
        progress_tracker: Optional[HierarchicalProgressTracker] = None,
        vis_theme: Optional[str] = None,
        vis_backend: Optional[str] = None,
        vis_strict: bool = False,
        timestamp: Optional[str] = None,
        **kwargs,
    ) -> List[Dict[str, Any]]:
        """
        Generate and save a visualization from top categorical values.

        Parameters
        ----------
        analysis_results : dict
            Dictionary containing the results of categorical analysis.
        visualizations_dir : Path
            Directory to save the visualization image.
        result : OperationResult
            Object to store generated artifacts.
        **kwargs : dict
            Visualization configuration options.

        Returns
        -------
        str
            The result string from the visualization function (can indicate success or error).
        """
        if "plot_data" not in analysis_results:
            warning_msg = f"Operation: {self.operation_name}, No 'plot_data' found in analysis results for visualization."
            self.logger.warning(warning_msg)
            return []

        if timestamp is None:
            timestamp = datetime.now().strftime("%Y%m%d_%H%M%S")

        self.logger.info(
            f"[VIZ] Starting visualization generation for {self.field_name}"
        )
        self.logger.debug(
            f"[VIZ] Backend: {vis_backend}, Theme: {vis_theme}, Strict: {vis_strict}"
        )

        kwargs_visualization = {
            "use_encryption": self.use_encryption,
            "encryption_key": self.encryption_key,
        }

        # Create visualization based on plot_data type
        plot_data = analysis_results["plot_data"]
        plot_type = plot_data.get("type", "unknown")
        viz_filename = f"{self.field1}_{self.field2}_correlation_plot_{timestamp}.png"
        viz_path = visualizations_dir / viz_filename

        # Method details for plot title
        method_name = analysis_results.get("method", "Unknown")
        method_display = method_name.replace("_", " ").title()
        correlation_value = analysis_results.get("correlation_coefficient", 0)

        # Create appropriate visualization based on plot type
        viz_result = ""
        visualization_paths = []

        # Step 2: Create visualization
        if progress_tracker:
            progress_tracker.update(2, {"step": "Creating visualization"})

        if plot_type == "scatter":
            # For numeric-numeric correlations: scatter plot
            title = f"Correlation between {self.field1} and {self.field2}"
            viz_result = create_scatter_plot(
                x_data=plot_data["x_values"],
                y_data=plot_data["y_values"],
                output_path=str(viz_path),
                title=title,
                x_label=plot_data["x_label"],
                y_label=plot_data["y_label"],
                add_trendline=True,
                correlation=correlation_value,
                method=method_display,
                backend=vis_backend,
                theme=vis_theme,
                strict=vis_strict,
                **kwargs_visualization,
            )
            if not viz_result.startswith("Error"):
                visualization_paths.append(
                    {
                        "artifact_type": "png",
                        "path": str(viz_path),
                        "description": title,
                        "category": Constants.Artifact_Category_Visualization,
                    }
                )
            else:
                self.logger.warning(
                    f"Failed to generate visualization image for '{title}': {viz_result}"
                )

        elif plot_type == "boxplot":
            # For categorical-numeric correlations: boxplot
            title = f"Relationship between {plot_data['x_label']} and {plot_data['y_label']}"
            viz_result = create_boxplot(
                data={
                    cat: values if isinstance(values, (list, tuple)) else [values]
                    for cat, values in zip(plot_data["categories"], plot_data["values"])
                    if cat is not None
                },
                output_path=str(viz_path),
                title=title,
                x_label=plot_data["x_label"],
                y_label=plot_data["y_label"],
                vis_backend=vis_backend,
                vis_theme=vis_theme,
                strict=vis_strict,
                **kwargs_visualization,
            )

            if not viz_result.startswith("Error"):
                visualization_paths.append(
                    {
                        "artifact_type": "png",
                        "path": str(viz_path),
                        "description": title,
                        "category": Constants.Artifact_Category_Visualization,
                    }
                )
            else:
                self.logger.warning(
                    f"Failed to generate visualization image for '{title}': {viz_result}"
                )

        elif plot_type == "heatmap":
            # For categorical-categorical correlations: heatmap
            title = (
                f"Association between {plot_data['y_label']} and {plot_data['x_label']}"
            )
            viz_result = create_heatmap(
                data=plot_data["matrix"],
                output_path=str(viz_path),
                title=title,
                x_label=plot_data["x_label"],
                y_label=plot_data["y_label"],
                annotate=True,
                vis_backend=vis_backend,
                vis_theme=vis_theme,
                strict=vis_strict,
                **kwargs_visualization,
            )
            if not viz_result.startswith("Error"):
                visualization_paths.append(
                    {
                        "artifact_type": "png",
                        "path": str(viz_path),
                        "description": title,
                        "category": Constants.Artifact_Category_Visualization,
                    }
                )
            else:
                self.logger.warning(
                    f"Failed to generate visualization image for '{title}': {viz_result}"
                )

        return visualization_paths

    def _handle_visualizations(
        self,
        analysis_results: Dict[str, Any],
        vis_dir: Path,
        result: OperationResult,
        reporter: Any,
        vis_theme: Optional[str] = None,
        vis_backend: Optional[str] = None,
        vis_strict: bool = False,
        vis_timeout: int = 120,
        operation_timestamp: Optional[str] = None,
        progress_tracker: Optional[HierarchicalProgressTracker] = None,
        **kwargs,
    ) -> List[Dict[str, Any]]:
        """
        Generate and save visualizations.

        Parameters:
        -----------
        df : pd.DataFrame
            DataFrame containing the data
        analysis_results : Dict[str, Any]
            Results of the analysis
        vis_dir : Path
            Directory to save visualizations
        result : OperationResult
            Operation result to add artifacts to
        reporter : Any
            Reporter to add artifacts to
        vis_theme : str, optional
            Theme to use for visualizations
        vis_backend : str, optional
            Backend to use: "plotly" or "matplotlib"
        vis_strict : bool, optional
            If True, raise exceptions for configuration errors
        vis_timeout : int, optional
            Timeout for visualization generation (default: 120 seconds)
        operation_timestamp : Optional[str]
            Timestamp for naming visualization files
        progress_tracker : Optional[HierarchicalProgressTracker]
            Optional progress tracker

        Returns:
        --------
        Dict[str, Path]
            Dictionary with visualization types and paths
        """
        if progress_tracker:
            progress_tracker.update(0, {"step": "Generating visualizations"})

        self.logger.info(
            f"Generating visualizations with backend: {vis_backend}, timeout: {vis_timeout}s"
        )

        try:
            import threading
            import contextvars

            visualization_paths = []
            visualization_error = None

            def generate_viz_with_diagnostics():
                nonlocal visualization_paths, visualization_error
                thread_id = threading.current_thread().ident
                thread_name = threading.current_thread().name

                self.logger.info(
                    f"[DIAG] Visualization thread started - Thread ID: {thread_id}, Name: {thread_name}"
                )
                self.logger.info(
                    f"[DIAG] Backend: {vis_backend}, Theme: {vis_theme}, Strict: {vis_strict}"
                )

                start_time = time.time()

                try:
                    # Log context variables
                    self.logger.info(f"[DIAG] Checking context variables...")
                    try:
                        current_context = contextvars.copy_context()
                        self.logger.info(
                            f"[DIAG] Context vars count: {len(list(current_context))}"
                        )
                    except Exception as ctx_e:
                        self.logger.warning(
                            f"[DIAG] Could not inspect context: {ctx_e}"
                        )

                    # Generate visualizations with visualization context parameters
                    self.logger.info(f"[DIAG] Calling _generate_visualizations...")
                    # Create child progress tracker for visualization if available
                    total_steps = 3  # prepare data, create viz, save
                    viz_progress = None
                    if progress_tracker and hasattr(progress_tracker, "create_subtask"):
                        try:
                            viz_progress = progress_tracker.create_subtask(
                                total=total_steps,
                                description="Generating visualizations",
                                unit="steps",
                            )
                        except Exception as e:
                            self.logger.debug(
                                f"Could not create child progress tracker: {e}"
                            )

                    # Generate visualizations
                    visualization_paths = self._generate_visualizations(
                        analysis_results,
                        vis_dir,
                        progress_tracker,
                        vis_theme,
                        vis_backend,
                        vis_strict,
                        operation_timestamp,
                        **kwargs,
                    )

                    # Close visualization progress tracker
                    if viz_progress:
                        try:
                            viz_progress.close()
                        except:
                            pass

                    elapsed = time.time() - start_time
                    self.logger.info(
                        f"[DIAG] Visualization completed in {elapsed:.2f}s, generated {len(visualization_paths)} files"
                    )
                except Exception as e:
                    elapsed = time.time() - start_time
                    visualization_error = e
                    self.logger.error(
                        f"[DIAG] Visualization failed after {elapsed:.2f}s: {type(e).__name__}: {e}"
                    )
                    self.logger.error(f"[DIAG] Stack trace:", exc_info=True)

            # Copy context for the thread
            self.logger.info(f"[DIAG] Preparing to launch visualization thread...")
            ctx = contextvars.copy_context()

            # Create thread with context
            viz_thread = threading.Thread(
                target=ctx.run,
                args=(generate_viz_with_diagnostics,),
                name=f"VizThread-",
                daemon=False,  # Changed from True to ensure proper cleanup
            )

            self.logger.info(
                f"[DIAG] Starting visualization thread with timeout={vis_timeout}s"
            )
            thread_start_time = time.time()
            viz_thread.start()

            # Log periodic status while waiting
            check_interval = 5  # seconds
            elapsed = 0
            while viz_thread.is_alive() and elapsed < vis_timeout:
                viz_thread.join(timeout=check_interval)
                elapsed = time.time() - thread_start_time
                if viz_thread.is_alive():
                    self.logger.info(
                        f"[DIAG] Visualization thread still running after {elapsed:.1f}s..."
                    )

            if viz_thread.is_alive():
                self.logger.error(
                    f"[DIAG] Visualization thread still alive after {vis_timeout}s timeout"
                )
                self.logger.error(
                    f"[DIAG] Thread state: alive={viz_thread.is_alive()}, daemon={viz_thread.daemon}"
                )
                visualization_paths = []
            elif visualization_error:
                self.logger.error(
                    f"[DIAG] Visualization failed with error: {visualization_error}"
                )
                visualization_paths = []
            else:
                total_time = time.time() - thread_start_time
                self.logger.info(
                    f"[DIAG] Visualization thread completed successfully in {total_time:.2f}s"
                )
                self.logger.info(
                    f"[DIAG] Generated visualizations: {[viz['path'] for viz in visualization_paths]}"
                )
        except Exception as e:
            self.logger.error(
                f"[DIAG] Error in visualization thread setup: {type(e).__name__}: {e}"
            )
            self.logger.error(f"[DIAG] Stack trace:", exc_info=True)
            visualization_paths = []

        # Register visualization artifacts
        for viz in visualization_paths:
            artifact_type = viz["artifact_type"]
            path = viz["path"]
            description = viz["description"]

            # Add to result
            result.add_artifact(
                artifact_type=artifact_type,
                path=path,
                description=description,
                category=Constants.Artifact_Category_Visualization,
            )

            # Report to reporter
            if reporter:
                reporter.add_artifact(
                    artifact_type=artifact_type, path=path, description=description
                )

        return visualization_paths

    def _save_to_cache(
        self,
        original_df: pd.DataFrame,
        artifacts: List[OperationArtifact],
        analysis_results: Dict[str, Any],
        metrics: Dict[str, Any],
        task_dir: Path,
    ) -> bool:
        """
        Save operation results to cache.

        Parameters:
        -----------
        original_df : pd.DataFrame
            Original input data
        artifacts : List[OperationArtifact]
            List of artifacts to save
        metrics : dict
            The metrics of operation
        task_dir : Path
            Task directory

        Returns:
        --------
        bool
            True if successfully saved to cache, False otherwise
        """
        if not self.use_cache or (not artifacts and not metrics):
            return False

        try:
            # Generate cache key
            cache_key = self._generate_cache_key(original_df)

            # Prepare metadata for cache
            operation_parameters = self._get_operation_parameters()

            artifacts_for_cache = [artifact.to_dict() for artifact in artifacts]

            cache_data = {
                "timestamp": datetime.now().isoformat(),
                "parameters": operation_parameters,
                "artifacts": artifacts_for_cache,
                "metrics": metrics,
                "analysis_results": analysis_results,
            }

            # Save to cache
            self.logger.debug(f"Saving to cache with key: {cache_key}")
            success = self.operation_cache.save_cache(
                data=cache_data,
                cache_key=cache_key,
                operation_type=self.operation_name,
                metadata={"task_dir": str(task_dir)},
            )

            if success:
                self.logger.info(f"Successfully saved results to cache")
            else:
                self.logger.warning(f"Failed to save results to cache")

            return success
        except Exception as e:
            self.logger.warning(f"Error saving to cache: {str(e)}")
            return False

    def _check_cache(
        self,
        df: pd.DataFrame,
        reporter: Any,
    ) -> Optional[OperationResult]:
        """
        Check if a cached result exists for operation.

        Parameters:
        -----------
        df : pd.DataFrame
            DataFrame for the operation
        task_dir : Path
            Task directory

        Returns:
        --------
        Optional[OperationResult]
            Cached result if found, None otherwise
        """
        if not self.use_cache:
            return None

        try:
            # Generate cache key
            cache_key = self._generate_cache_key(df)

            # Check for cached result
            self.logger.debug(f"Checking cache for key: {cache_key}")
            cached_data = self.operation_cache.get_cache(
                cache_key=cache_key, operation_type=self.operation_name
            )

            if cached_data:
                self.logger.info(f"Using cached result.")

                # Create result object from cached data
                cached_result = OperationResult(status=OperationStatus.SUCCESS)

                # Add cached metrics to result
                metrics = cached_data.get("metrics", {})
                if isinstance(metrics, dict):
                    for key, value in metrics.items():
                        cached_result.add_metric(key, value)

                analysis_results = cached_data.get("analysis_results", {})

                if reporter:
                    reporter.add_operation(
                        f"Operation {self.operation_name}",
                        status="info",
                        details={
                            "step": "Collect metric",
                            "message": "Collect metric successfully",
                            "method": analysis_results.get("method", "unknown"),
                            "correlation_coefficient": analysis_results.get(
                                "correlation_coefficient", 0
                            ),
                            "sample_size": analysis_results.get("sample_size", 0),
                            "p_value": analysis_results.get("p_value"),
                            "statistically_significant": (
                                analysis_results.get("p_value") is not None
                                and analysis_results["p_value"] < 0.05
                            ),
                        },
                    )

                # Add cached artifacts to result
                artifacts = cached_data.get("artifacts", [])
                if isinstance(artifacts, list):
                    for artifact in artifacts:
                        artifact_type = artifact.get("artifact_type", "")
                        artifact_path = artifact.get("path", "")
                        artifact_name = artifact.get("description", "")
                        artifact_category = artifact.get("category", "output")
                        cached_result.add_artifact(
                            artifact_type,
                            artifact_path,
                            artifact_name,
                            artifact_category,
                        )

                # Add cache information to result
                cached_result.add_metric("cached", True)
                cached_result.add_metric("cache_key", cache_key)
                cached_result.add_metric(
                    "cache_timestamp", cached_data.get("timestamp", "unknown")
                )

                return cached_result

            self.logger.debug(f"No cache found for key: {cache_key}")
            return None
        except Exception as e:
            self.logger.warning(f"Error checking cache: {str(e)}")
            return None

    def _generate_cache_key(self, df: pd.DataFrame) -> str:
        """
        Generate a deterministic cache key based on operation parameters and data characteristics.

        Parameters:
        -----------
        df : pd.DataFrame
            DataFrame for the operation

        Returns:
        --------
        str
            Unique cache key
        """
        from pamola_core.utils.ops.op_cache import operation_cache

        # Get operation parameters
        parameters = self._get_operation_parameters()

        # Generate data hash based on key characteristics
        data_hash = self._generate_data_hash(df)

        # Use the operation_cache utility to generate a consistent cache key
        return operation_cache.generate_cache_key(
            operation_name=self.operation_name,
            parameters=parameters,
            data_hash=data_hash,
        )

    def _generate_data_hash(self, df: pd.DataFrame) -> str:
        """
        Generate a hash representing the key characteristics of the data.

        Parameters:
        -----------
        df : pd.DataFrame
            Input data for the operation

        Returns:
        --------
        str
            Hash string representing the data
        """
        import json
        import hashlib

        try:
            # Create data characteristics
            characteristics = df.describe(include="all")

            # Convert to JSON string and hash
            json_str = characteristics.to_json(date_format="iso")
        except Exception as e:
            self.logger.warning(f"Error generating data hash: {str(e)}")

            # Fallback to a simple hash of the data length and type
            json_str = f"{len(df)}_{json.dumps(df.dtypes.apply(str).to_dict())}"

        return hashlib.md5(json_str.encode()).hexdigest()

    def _get_operation_parameters(self, **kwargs) -> Dict[str, Any]:
        """
        Get operation-specific parameters required for generating a cache key.

        These parameters define the behavior of the transformation and are used
        to determine cache uniqueness.

        Returns
        -------
        Dict[str, Any]
            Dictionary of relevant parameters to identify the operation configuration.
        """

        return {
            "operation": self.operation_name,
            "version": self.version,
            "field1": self.field1,
            "field2": self.field2,
            "method": self.method,
            "description": self.description,
            "null_handling": self.null_handling,
            "mvf_parser": self.mvf_parser,
            "visualization_theme": self.visualization_theme,
            "visualization_backend": self.visualization_backend,
            "visualization_strict": self.visualization_strict,
            "visualization_timeout": self.visualization_timeout,
            "use_cache": self.use_cache,
            "use_encryption": self.use_encryption,
            "encryption_mode": self.encryption_mode,
            "encryption_key": self.encryption_key,
        }

    def _validate_input_parameters(self, df: pd.DataFrame) -> bool:
        """
        Validate that all specified fields in field_groups exist in the DataFrame.
        Optionally check if the ID field exists.

        Parameters:
        -----------
        df : pd.DataFrame
            Input dataset to validate.

        Returns:
        --------
        bool
            True if all fields are valid; False otherwise.
        """
        if self.field1 not in df.columns:
            self.logger.error(f"Column {self.field1} not existing in data frame")
            return False

        if self.field2 not in df.columns:
            self.logger.error(f"Column {self.field2} not existing in data frame")
            return False

        # All validations passed
        return True

    def _load_data_and_validate_input_parameters(
        self, data_source: DataSource, **kwargs
    ) -> Tuple[Optional[pd.DataFrame], bool]:
        dataset_name = kwargs.get("dataset_name", "main")
        settings_operation = load_settings_operation(
            data_source, dataset_name, **kwargs
        )
        df = load_data_operation(data_source, dataset_name, **settings_operation)

        if df is None or df.empty:
            self.logger.error("Error data frame is None or empty")
            return None, False

        self._original_df = df.copy(deep=True)

        return df, self._validate_input_parameters(df)

    def _compute_total_steps(self) -> int:
        steps = 0

        steps += 1  # Step 1: Preparation
        steps += 1  # Step 2: Load data and validate input

        if self.use_cache and not self.force_recalculation:
            steps += 1  # Step 3: Try to load from cache

        steps += 1  # Step 4: Process data
        steps += 1  # Step 5: Collect metrics

        if self.save_output:
            steps += 1  # Step 6: Save output

        if self.generate_visualization:
            steps += 1  # Step 7: Generate visualizations

        if self.use_cache:
            steps += 1  # Step 8: Save cache

        return steps


@register(version="1.0.0")
class CorrelationMatrixOperation(BaseOperation):
    """
    Operation for creating a correlation matrix for multiple fields.

    This operation analyzes correlations between all pairs of fields in a list
    and generates a correlation matrix visualization.
    """

    def __init__(
        self,
        fields: List[str],
        methods: Optional[Dict[str, str]] = None,
        min_threshold: float = 0.3,
        null_handling: str = "drop",
        **kwargs,
    ):
        """
        Initialize the correlation matrix operation.

        Parameters
        ----------
        fields : List[str]
            List of fields to include in the matrix
        methods : Dict[str, str], optional
            Dictionary mapping field pairs to correlation methods
        min_threshold : float
            Minimum correlation threshold for significant correlations
        null_handling : str
            Method for handling nulls ('drop', 'fill_zero', 'fill_mean')
        **kwargs
            Additional keyword arguments passed to FieldOperation.
        """
        description = (
            description or f"Correlation matrix analysis for {len(fields)} fields"
        )
        kwargs.setdefault("description", description)

        # --- Build config ---
        config = CorrelationMatrixOperationConfig(
            fields=fields,
            methods=methods,
            min_threshold=min_threshold,
            null_handling=null_handling,
            **kwargs,
        )

        # Pass config into kwargs for parent constructor
        kwargs["config"] = config

        # Initialize BaseOperation with config
        super().__init__(**kwargs)

        # Sync config attributes
        for k, v in config.to_dict().items():
            setattr(self, k, v)

        # Operation metadata
        self.operation_name = self.__class__.__name__

    def execute(
        self,
        data_source: DataSource,
        task_dir: Path,
        reporter: Any,
        progress_tracker: Optional[HierarchicalProgressTracker] = None,
        **kwargs,
    ) -> OperationResult:
        """
        Execute the correlation matrix analysis operation.

        Parameters:
        -----------
        data_source : DataSource
            Source of data for the operation
        task_dir : Path
            Directory where task artifacts should be saved
        reporter : Any
            Reporter object for tracking progress and artifacts
        progress_tracker : Optional[HierarchicalProgressTracker]
            Progress tracker for the operation
        **kwargs : dict
            Additional parameters for the operation

        Returns:
        --------
        OperationResult
            Results of the operation
        """
        try:
            # Generate single timestamp for all artifacts
            operation_timestamp = datetime.now().strftime("%Y%m%d_%H%M%S")

            # Set up directories
            output_dir = task_dir / "output"
            visualizations_dir = task_dir / "visualizations"
            ensure_directory(output_dir)
            ensure_directory(visualizations_dir)

            # Create the main result object with initial status
            result = OperationResult(status=OperationStatus.SUCCESS)

            # Save configuration
            self.save_config(task_dir)

            # Update progress if tracker provided
            if progress_tracker:
                progress_tracker.update(
                    1, {"step": "Preparation", "fields_count": len(self.fields)}
                )

            # Get DataFrame from data source
            dataset_name = kwargs.get("dataset_name", "main")
            settings_operation = load_settings_operation(
                data_source, dataset_name, **kwargs
            )
            df = load_data_operation(data_source, dataset_name, **settings_operation)
            if df is None:
                return OperationResult(
                    status=OperationStatus.ERROR,
                    error_message="No valid DataFrame found in data source",
                )

            # Check if fields exist
            missing_fields = [field for field in self.fields if field not in df.columns]
            if missing_fields:
                return OperationResult(
                    status=OperationStatus.ERROR,
                    error_message=f"Fields not found: {', '.join(missing_fields)}",
                )

            # Add operation to reporter
            if reporter:
                reporter.add_operation(
                    f"Creating correlation matrix for {len(self.fields)} fields",
                    details={
                        "fields": self.fields,
                        "null_handling": self.null_handling,
                        "min_threshold": self.min_threshold,
                        "operation_type": "correlation_matrix",
                    },
                )

            # Adjust progress tracker total steps if provided
            total_steps = 3  # Preparation, analysis, saving results
            if self.generate_visualization:
                total_steps += 1  # Add step for generating visualizations

            if progress_tracker:
                progress_tracker.total = total_steps
                progress_tracker.update(0, {"status": "Creating correlation matrix"})

            # Execute the analyzer
            analysis_results = CorrelationAnalyzer.analyze_matrix(
                df=df,
                fields=self.fields,
                methods=self.methods,
                null_handling=self.null_handling,
                min_threshold=self.min_threshold,
            )

            # Check for errors
            if "error" in analysis_results:
                return OperationResult(
                    status=OperationStatus.ERROR,
                    error_message=analysis_results["error"],
                )

            # Update progress
            if progress_tracker:
                progress_tracker.update(
                    1, {"step": "Analysis complete", "fields_count": len(self.fields)}
                )

            # Save analysis results to JSON
            stats_filename = f"correlation_matrix_{operation_timestamp}.json"
            stats_path = output_dir / stats_filename

            write_json(analysis_results, stats_path, encryption_key=self.encryption_key)
            result.add_artifact(
                "json",
                stats_path,
                "Correlation matrix analysis",
                category=Constants.Artifact_Category_Output,
            )

            # Update progress
            if progress_tracker:
                progress_tracker.update(1, {"step": "Saved analysis results"})

            # Generate visualization if requested
            if self.generate_visualization and "correlation_matrix" in analysis_results:
                # Update progress
                if progress_tracker:
                    progress_tracker.update(0, {"step": "Generating visualization"})

                # Convert dictionary to DataFrame for visualization
                matrix_dict = analysis_results["correlation_matrix"]
                matrix_df = pd.DataFrame(matrix_dict)

                # Create visualization
                viz_filename = f"correlation_matrix_heatmap_{operation_timestamp}.png"
                viz_path = visualizations_dir / viz_filename

                viz_result = create_correlation_matrix(
                    data=matrix_df,
                    output_path=str(viz_path),
                    title="Correlation Matrix",
                    annotate=True,
                    annotation_format=".2f",
                    mask_diagonal=False,
                    mask_upper=False,
                    **kwargs,
                )

                # Add visualization to result if successful
                if viz_result and not viz_result.startswith("Error"):
                    result.add_artifact(
                        "png",
                        viz_path,
                        "Correlation matrix visualization",
                        category=Constants.Artifact_Category_Visualization,
                    )
                    if reporter:
                        reporter.add_artifact(
                            "png", str(viz_path), "Correlation matrix visualization"
                        )
                else:
                    self.logger.warning(f"Error creating visualization: {viz_result}")

                # Update progress
                if progress_tracker:
                    progress_tracker.update(1, {"step": "Created visualization"})

            # Add metrics to the result
            result.add_metric("fields_analyzed", len(self.fields))
            result.add_metric(
                "significant_correlations",
                len(analysis_results.get("significant_correlations", [])),
            )
            result.add_metric("min_threshold", self.min_threshold)

            # Add final operation status to reporter
            significant_count = len(
                analysis_results.get("significant_correlations", [])
            )
            if reporter:
                reporter.add_operation(
                    f"Correlation matrix analysis completed",
                    details={
                        "fields_analyzed": len(self.fields),
                        "significant_correlations": significant_count,
                        "min_threshold": self.min_threshold,
                    },
                )

            return result

        except Exception as e:
            self.logger.exception(f"Error in correlation matrix operation: {e}")

            # Update progress tracker on error
            if progress_tracker:
                progress_tracker.update(0, {"step": "Error", "error": str(e)})

            # Add error to reporter
            if reporter:
                reporter.add_operation(
                    f"Error creating correlation matrix",
                    status="error",
                    details={"error": str(e)},
                )

            return OperationResult(
                status=OperationStatus.ERROR,
                error_message=f"Error creating correlation matrix: {str(e)}",
                exception=e,
            )


def analyze_correlations(
    data_source: DataSource,
    task_dir: Path,
    reporter: Any,
    pairs: List[Tuple[str, str]],
    **kwargs,
) -> Dict[str, OperationResult]:
    """
    Analyze correlations between multiple pairs of fields.

    Parameters:
    -----------
    data_source : DataSource
        Source of data for the operations
    task_dir : Path
        Directory where task artifacts should be saved
    reporter : Any
        Reporter object for tracking progress and artifacts
    pairs : List[Tuple[str, str]]
        List of field pairs to analyze as tuples (field1, field2)
    **kwargs : dict
        Additional parameters for the operations:
        - methods: dict, mapping of field pairs to correlation methods
        - null_handling: str, method for handling nulls (default: 'drop')
        - generate_visualization: bool, whether to generate visualization (default: True)

    Returns:
    --------
    Dict[str, OperationResult]
        Dictionary mapping pair names to their operation results
    """
    # Get DataFrame from data source to check fields
    dataset_name = kwargs.get("dataset_name", "main")
    df = load_data_operation(data_source, dataset_name)
    if df is None:
        if reporter:
            reporter.add_operation(
                "Correlation analysis",
                status="error",
                details={"error": "No valid DataFrame found in data source"},
            )
        return {}

    # Extract parameters from kwargs
    methods = kwargs.get("methods", {})
    null_handling = kwargs.get("null_handling", "drop")
    generate_visualization = kwargs.get("generate_visualization", True)

    # Report on field pairs to be analyzed
    if reporter:
        reporter.add_operation(
            "Correlation analysis",
            details={
                "pairs_count": len(pairs),
                "pairs": [f"{field1}_{field2}" for field1, field2 in pairs],
                "null_handling": null_handling,
                "parameters": {
                    k: v
                    for k, v in kwargs.items()
                    if isinstance(v, (str, int, float, bool))
                },
            },
        )

    # Track progress if enabled
    track_progress = kwargs.get("track_progress", True)
    overall_tracker = None

    if track_progress and pairs:
        overall_tracker = ProgressTracker(
            total=len(pairs),
            description=f"Analyzing {len(pairs)} field correlations",
            unit="pairs",
            track_memory=True,
        )

    # Initialize results dictionary
    results = {}

    # Process each field pair
    for i, (field1, field2) in enumerate(pairs):
        # Validate fields existence
        if field1 not in df.columns or field2 not in df.columns:
            missing_fields = []
            if field1 not in df.columns:
                missing_fields.append(field1)
            if field2 not in df.columns:
                missing_fields.append(field2)

            error_msg = f"Fields not found: {', '.join(missing_fields)}"
            if reporter:
                reporter.add_operation(
                    f"Correlation Analysis: {field1} vs {field2}",
                    status="error",
                    details={"error": error_msg},
                )

            # Create an error result
            error_result = OperationResult(
                status=OperationStatus.ERROR, error_message=error_msg
            )
            results[f"{field1}_{field2}"] = error_result

            # Update overall tracker if present
            if overall_tracker:
                overall_tracker.update(
                    1, {"pair": f"{field1}_{field2}", "status": "error"}
                )

            continue

        try:
            # Update overall progress tracker
            if overall_tracker:
                overall_tracker.update(
                    0,
                    {"pair": f"{field1}_{field2}", "progress": f"{i + 1}/{len(pairs)}"},
                )

            print(f"Analyzing correlation between {field1} and {field2}")

            # Get method if specified
            method = methods.get(f"{field1}_{field2}")

            # Create and execute operation
            operation = CorrelationOperation(
                field1=field1, field2=field2, method=method
            )
            result = operation.execute(
                data_source,
                task_dir,
                reporter,
                null_handling=null_handling,
                generate_visualization=generate_visualization,
                **kwargs,
            )

            # Store result
            results[f"{field1}_{field2}"] = result

            # Update overall tracker after successful analysis
            if overall_tracker:
                if result.status == OperationStatus.SUCCESS:
                    overall_tracker.update(
                        1, {"pair": f"{field1}_{field2}", "status": "completed"}
                    )
                else:
                    overall_tracker.update(
                        1,
                        {
                            "pair": f"{field1}_{field2}",
                            "status": "error",
                            "error": result.error_message,
                        },
                    )

        except Exception as e:
            print(f"Error analyzing correlation between {field1} and {field2}: {e}")

            if reporter:
                reporter.add_operation(
                    f"Analyzing correlation between {field1} and {field2}",
                    status="error",
                    details={"error": str(e)},
                )

            # Create an error result
            error_result = OperationResult(
                status=OperationStatus.ERROR, error_message=str(e)
            )
            results[f"{field1}_{field2}"] = error_result

            # Update overall tracker in case of error
            if overall_tracker:
                overall_tracker.update(
                    1, {"pair": f"{field1}_{field2}", "status": "error"}
                )

    # Close overall progress tracker
    if overall_tracker:
        overall_tracker.close()

    # Report summary
    success_count = sum(
        1 for r in results.values() if r.status == OperationStatus.SUCCESS
    )
    error_count = sum(1 for r in results.values() if r.status == OperationStatus.ERROR)

    if reporter:
        reporter.add_operation(
            "Correlation analysis completed",
            details={
                "pairs_analyzed": len(results),
                "successful": success_count,
                "failed": error_count,
            },
        )

    return results<|MERGE_RESOLUTION|>--- conflicted
+++ resolved
@@ -36,15 +36,10 @@
     analyze_correlation_matrix,
     estimate_resources,
 )
-<<<<<<< HEAD
-from pamola_core.profiling.schemas.correlation_matrix_schema import CorrelationMatrixOperationConfig
-from pamola_core.profiling.schemas.correlation_schema import CorrelationOperationConfig
-=======
 from pamola_core.profiling.schemas.correlation_schema import (
     CorrelationMatrixOperationConfig,
     CorrelationOperationConfig,
 )
->>>>>>> 09c8c793
 from pamola_core.utils.io import (
     write_json,
     ensure_directory,
