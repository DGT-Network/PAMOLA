--- conflicted
+++ resolved
@@ -71,11 +71,7 @@
                         "description": "List of fields used as quasi-identifiers for k-anonymity analysis. These are the columns whose combinations are evaluated for re-identification risk.",
                         "x-component": "Select",
                         "x-group": GroupName.ANALYSIS_CONFIGURATION,
-<<<<<<< HEAD
-                        "x-custom-function": [CustomFunctions.UPDATE_FIELD_OPTIONS],
-=======
                         "x-custom-function": [CustomFunctions.QUASI_IDENTIFIER_OPTIONS],
->>>>>>> 09c8c793
                     },
                     "quasi_identifier_sets": {
                         "type": ["array", "null"],
@@ -85,11 +81,7 @@
                         "description": "Optional list of pre-defined sets of quasi-identifiers to analyze as combinations. Overrides automatic detection.",
                         "x-component": "Select",
                         "x-group": GroupName.ANALYSIS_CONFIGURATION,
-<<<<<<< HEAD
-                        "x-custom-function": [CustomFunctions.UPDATE_FIELD_OPTIONS],
-=======
                         "x-custom-function": [CustomFunctions.QUASI_IDENTIFIER_OPTIONS],
->>>>>>> 09c8c793
                     },
                     "threshold_k": {
                         "type": "integer",
@@ -117,11 +109,7 @@
                         "description": "List of columns used as record identifiers for grouping or tracking vulnerable records.",
                         "x-component": "Select",
                         "x-group": GroupName.OPERATION_BEHAVIOR_OUTPUT,
-<<<<<<< HEAD
-                        "x-custom-function": [CustomFunctions.UPDATE_FIELD_OPTIONS],
-=======
                         "x-custom-function": [CustomFunctions.QUASI_SETS_OPTIONS],
->>>>>>> 09c8c793
                     },
                     "output_field_suffix": {
                         "type": "string",
